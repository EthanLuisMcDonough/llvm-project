--- conflicted
+++ resolved
@@ -505,10 +505,6 @@
   return fopen(OutputName, "ab");
 }
 
-<<<<<<< HEAD
-/* Get file object and merge if applicable */
-static FILE *getMergeFileObject(const char *OutputName, int *MergeDone) {
-=======
 static void closeFileObject(FILE *OutputFile) {
   if (OutputFile == getProfileFile()) {
     fflush(OutputFile);
@@ -526,29 +522,11 @@
   FILE *OutputFile;
 
   int MergeDone = 0;
->>>>>>> e8ad1322
   VPMergeHook = &lprofMergeValueProfData;
   if (doMerging())
-    return openFileForMerging(OutputName, MergeDone);
-  return getFileObject(OutputName);
-}
-
-<<<<<<< HEAD
-static void closeFileObject(FILE *OutputFile) {
-  if (OutputFile == getProfileFile()) {
-    fflush(OutputFile);
-    if (doMerging() && !__llvm_profile_is_continuous_mode_enabled()) {
-      lprofUnlockFileHandle(OutputFile);
-    }
-  } else {
-    fclose(OutputFile);
-  }
-}
-
-/* Write profile data to file \c OutputName.  */
-static int writeFile(const char *OutputName) {
-  int RetVal, MergeDone = 0;
-  FILE *OutputFile = getMergeFileObject(OutputName, &MergeDone);
+    OutputFile = openFileForMerging(OutputName, &MergeDone);
+  else
+    OutputFile = getFileObject(OutputName);
 
   if (!OutputFile)
     return -1;
@@ -559,8 +537,6 @@
   initFileWriter(&fileWriter, OutputFile);
   RetVal = lprofWriteData(&fileWriter, lprofGetVPDataReader(), MergeDone);
 
-=======
->>>>>>> e8ad1322
   closeFileObject(OutputFile);
   return RetVal;
 }
@@ -588,16 +564,10 @@
 
 #define LPROF_INIT_ONCE_ENV "__LLVM_PROFILE_RT_INIT_ONCE"
 
-static void forceTruncateFile(const char *Filename) {
-  FILE *File = fopen(Filename, "w");
-  if (!File)
-    return;
-  fclose(File);
-}
-
 static void truncateCurrentFile(void) {
   const char *Filename;
   char *FilenameBuf;
+  FILE *File;
   int Length;
 
   Length = getCurFilenameLength();
@@ -627,7 +597,10 @@
     return;
 
   /* Truncate the file.  Later we'll reopen and append. */
-  forceTruncateFile(Filename);
+  File = fopen(Filename, "w");
+  if (!File)
+    return;
+  fclose(File);
 }
 
 /* Write a partial profile to \p Filename, which is required to be backed by
@@ -1310,11 +1283,7 @@
                                 const char *CountersBegin,
                                 const char *CountersEnd, const char *NamesBegin,
                                 const char *NamesEnd) {
-<<<<<<< HEAD
-  int ReturnValue = 0, FilenameLength, TargetLength, MergeDone;
-=======
   int ReturnValue = 0, FilenameLength, TargetLength;
->>>>>>> e8ad1322
   char *FilenameBuf, *TargetFilename;
   const char *Filename;
 
@@ -1367,18 +1336,9 @@
     return -1;
   }
 
-<<<<<<< HEAD
-  /* Clean old target file */
-  forceTruncateFile(TargetFilename);
-
-  /* Open target-specific PGO file */
-  MergeDone = 0;
-  FILE *OutputFile = getMergeFileObject(TargetFilename, &MergeDone);
-=======
   /* Open and truncate target-specific PGO file */
   FILE *OutputFile = fopen(TargetFilename, "w");
   setProfileFile(OutputFile);
->>>>>>> e8ad1322
 
   if (!OutputFile) {
     PROF_ERR("Failed to open file : %s\n", TargetFilename);
@@ -1389,25 +1349,15 @@
 
   FreeHook = &free;
   setupIOBuffer();
-<<<<<<< HEAD
-=======
 
   /* Write custom data */
->>>>>>> e8ad1322
   ProfDataWriter fileWriter;
   initFileWriter(&fileWriter, OutputFile);
 
   /* Write custom data to the file */
-<<<<<<< HEAD
-  ReturnValue = lprofWriteDataImpl(&fileWriter, DataBegin, DataEnd,
-                                   CountersBegin, CountersEnd, NULL, NULL,
-                                   lprofGetVPDataReader(), NamesBegin, NamesEnd,
-                                   NULL, NULL, NULL, NULL, MergeDone);
-=======
   ReturnValue = lprofWriteDataImpl(
       &fileWriter, DataBegin, DataEnd, CountersBegin, CountersEnd, NULL, NULL,
       lprofGetVPDataReader(), NULL, NULL, NULL, NULL, NamesBegin, NamesEnd, 0);
->>>>>>> e8ad1322
   closeFileObject(OutputFile);
 
   // Restore SIGKILL.
