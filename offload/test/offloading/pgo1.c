--- conflicted
+++ resolved
@@ -1,18 +1,10 @@
-<<<<<<< HEAD
 // RUN: %libomptarget-compile-generic -fprofile-instr-generate-gpu
-=======
-// RUN: %libomptarget-compile-generic -Xclang "-fprofile-instrument=llvm"
->>>>>>> be6524bb
 // RUN: env LLVM_PROFILE_FILE=llvm.profraw %libomptarget-run-generic 2>&1
 // RUN: llvm-profdata show --all-functions --counts \
 // RUN:     %target_triple.llvm.profraw | %fcheck-generic \
 // RUN:     --check-prefix="LLVM-PGO"
 
-<<<<<<< HEAD
 // RUN: %libomptarget-compile-generic -fprofile-generate-gpu
-=======
-// RUN: %libomptarget-compile-generic -Xclang "-fprofile-instrument=clang"
->>>>>>> be6524bb
 // RUN: env LLVM_PROFILE_FILE=clang.profraw %libomptarget-run-generic 2>&1
 // RUN: llvm-profdata show --all-functions --counts \
 // RUN:     %target_triple.clang.profraw | %fcheck-generic \
