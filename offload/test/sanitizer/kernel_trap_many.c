--- conflicted
+++ resolved
@@ -1,10 +1,6 @@
 // clang-format off
 // RUN: %libomptarget-compile-generic
-<<<<<<< HEAD
 // RUN: %not --crash env -u LLVM_DISABLE_SYMBOLIZATION OFFLOAD_TRACK_NUM_KERNEL_LAUNCH_TRACES=24 %libomptarget-run-generic 2>&1 | %fcheck-generic --check-prefixes=TRACE,NDEBG,NOSAN
-=======
-// RUN: %not --crash env -u LLVM_DISABLE_SYMBOLIZATION OFFLOAD_TRACK_NUM_KERNEL_LAUNCH_TRACES=24 %libomptarget-run-generic 2>&1 | %fcheck-generic --check-prefixes=TRACE,NDEBG
->>>>>>> 5e75f294
 // RUN: %libomptarget-compile-generic -g
 // RUN: %not --crash env -u LLVM_DISABLE_SYMBOLIZATION OFFLOAD_TRACK_NUM_KERNEL_LAUNCH_TRACES=16 %libomptarget-run-generic 2>&1 | %fcheck-generic --check-prefixes=TRACE,DEBUG,NOSAN
 // RUN: %libomptarget-compile-generic -g -mllvm -amdgpu-enable-offload-sanitizer
@@ -32,16 +28,11 @@
 #pragma omp target thread_limit(1)
   { __builtin_trap(); }
 }
-<<<<<<< HEAD
 // TRACE: OFFLOAD ERROR: Kernel {{.*}} (__omp_offloading_{{.*}}_main_l29)
 // NOSAN: OFFLOAD ERROR: execution stopped, reason is unknown
 // NOSAN: Compile with '-mllvm -amdgpu-enable-offload-sanitizer' improved
 // diagnosis SANIT: OFFLOAD ERROR: execution interrupted by hardware trap
 // instruction SANIT: Triggered by thread <0,0,0> block <0,0,0> PC 0x{{.*}}
-=======
-// TRACE: OFFLOAD ERROR: Kernel {{.*}} (__omp_offloading_{{.*}}_main_l26)
-// TRACE: OFFLOAD ERROR: execution interrupted by hardware trap instruction
->>>>>>> 5e75f294
 // TRACE:     launchKernel
 // NDEBG:     main
 // DEBUG:     main {{.*}}kernel_trap_many.c: