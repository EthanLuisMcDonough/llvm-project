//===- PluginInterface.cpp - Target independent plugin device interface ---===//
//
// Part of the LLVM Project, under the Apache License v2.0 with LLVM Exceptions.
// See https://llvm.org/LICENSE.txt for license information.
// SPDX-License-Identifier: Apache-2.0 WITH LLVM-exception
//
//===----------------------------------------------------------------------===//
//
//===----------------------------------------------------------------------===//

#include "PluginInterface.h"

#include "Shared/APITypes.h"
#include "Shared/Debug.h"
#include "Shared/Environment.h"

#include "ErrorReporting.h"
#include "GlobalHandler.h"
#include "JIT.h"
#include "Utils/ELF.h"
#include "omptarget.h"

#ifdef OMPT_SUPPORT
#include "OpenMP/OMPT/Callback.h"
#include "omp-tools.h"
#endif

#include "llvm/Bitcode/BitcodeReader.h"
#include "llvm/Frontend/OpenMP/OMPConstants.h"
#include "llvm/Support/Error.h"
#include "llvm/Support/JSON.h"
#include "llvm/Support/MathExtras.h"
#include "llvm/Support/MemoryBuffer.h"
#include "llvm/Support/Signals.h"
#include "llvm/Support/raw_ostream.h"

#include <cstdint>
#include <limits>

using namespace llvm;
using namespace omp;
using namespace target;
using namespace plugin;

// TODO: Fix any thread safety issues for multi-threaded kernel recording.
namespace llvm::omp::target::plugin {
struct RecordReplayTy {

  // Describes the state of the record replay mechanism.
  enum RRStatusTy { RRDeactivated = 0, RRRecording, RRReplaying };

private:
  // Memory pointers for recording, replaying memory.
  void *MemoryStart = nullptr;
  void *MemoryPtr = nullptr;
  size_t MemorySize = 0;
  size_t TotalSize = 0;
  GenericDeviceTy *Device = nullptr;
  std::mutex AllocationLock;

  RRStatusTy Status = RRDeactivated;
  bool ReplaySaveOutput = false;
  bool UsedVAMap = false;
  uintptr_t MemoryOffset = 0;

  // A list of all globals mapped to the device.
  struct GlobalEntry {
    const char *Name;
    uint64_t Size;
    void *Addr;
  };
  llvm::SmallVector<GlobalEntry> GlobalEntries{};

  void *suggestAddress(uint64_t MaxMemoryAllocation) {
    // Get a valid pointer address for this system
    void *Addr =
        Device->allocate(1024, /*HstPtr=*/nullptr, TARGET_ALLOC_DEFAULT);
    Device->free(Addr);
    // Align Address to MaxMemoryAllocation
    Addr = (void *)alignPtr((Addr), MaxMemoryAllocation);
    return Addr;
  }

  Error preAllocateVAMemory(uint64_t MaxMemoryAllocation, void *VAddr) {
    size_t ASize = MaxMemoryAllocation;

    if (!VAddr && isRecording())
      VAddr = suggestAddress(MaxMemoryAllocation);

    DP("Request %ld bytes allocated at %p\n", MaxMemoryAllocation, VAddr);

    if (auto Err = Device->memoryVAMap(&MemoryStart, VAddr, &ASize))
      return Err;

    if (isReplaying() && VAddr != MemoryStart) {
      return Plugin::error("Record-Replay cannot assign the"
                           "requested recorded address (%p, %p)",
                           VAddr, MemoryStart);
    }

    INFO(OMP_INFOTYPE_PLUGIN_KERNEL, Device->getDeviceId(),
         "Allocated %" PRIu64 " bytes at %p for replay.\n", ASize, MemoryStart);

    MemoryPtr = MemoryStart;
    MemorySize = 0;
    TotalSize = ASize;
    UsedVAMap = true;
    return Plugin::success();
  }

  Error preAllocateHeuristic(uint64_t MaxMemoryAllocation,
                             uint64_t RequiredMemoryAllocation, void *VAddr) {
    const size_t MAX_MEMORY_ALLOCATION = MaxMemoryAllocation;
    constexpr size_t STEP = 1024 * 1024 * 1024ULL;
    MemoryStart = nullptr;
    for (TotalSize = MAX_MEMORY_ALLOCATION; TotalSize > 0; TotalSize -= STEP) {
      MemoryStart =
          Device->allocate(TotalSize, /*HstPtr=*/nullptr, TARGET_ALLOC_DEFAULT);
      if (MemoryStart)
        break;
    }
    if (!MemoryStart)
      return Plugin::error("Allocating record/replay memory");

    if (VAddr && VAddr != MemoryStart)
      MemoryOffset = uintptr_t(VAddr) - uintptr_t(MemoryStart);

    MemoryPtr = MemoryStart;
    MemorySize = 0;

    // Check if we need adjustment.
    if (MemoryOffset > 0 &&
        TotalSize >= RequiredMemoryAllocation + MemoryOffset) {
      // If we are off but "before" the required address and with enough space,
      // we just "allocate" the offset to match the required address.
      MemoryPtr = (char *)MemoryPtr + MemoryOffset;
      MemorySize += MemoryOffset;
      MemoryOffset = 0;
      assert(MemoryPtr == VAddr && "Expected offset adjustment to work");
    } else if (MemoryOffset) {
      // If we are off and in a situation we cannot just "waste" memory to force
      // a match, we hope adjusting the arguments is sufficient.
      REPORT(
          "WARNING Failed to allocate replay memory at required location %p, "
          "got %p, trying to offset argument pointers by %" PRIi64 "\n",
          VAddr, MemoryStart, MemoryOffset);
    }

    INFO(OMP_INFOTYPE_PLUGIN_KERNEL, Device->getDeviceId(),
         "Allocated %" PRIu64 " bytes at %p for replay.\n", TotalSize,
         MemoryStart);

    return Plugin::success();
  }

  Error preallocateDeviceMemory(uint64_t DeviceMemorySize, void *ReqVAddr) {
    if (Device->supportVAManagement()) {
      auto Err = preAllocateVAMemory(DeviceMemorySize, ReqVAddr);
      if (Err) {
        REPORT("WARNING VA mapping failed, fallback to heuristic: "
               "(Error: %s)\n",
               toString(std::move(Err)).data());
      }
    }

    uint64_t DevMemSize;
    if (Device->getDeviceMemorySize(DevMemSize))
      return Plugin::error("Cannot determine Device Memory Size");

    return preAllocateHeuristic(DevMemSize, DeviceMemorySize, ReqVAddr);
  }

  void dumpDeviceMemory(StringRef Filename) {
    ErrorOr<std::unique_ptr<WritableMemoryBuffer>> DeviceMemoryMB =
        WritableMemoryBuffer::getNewUninitMemBuffer(MemorySize);
    if (!DeviceMemoryMB)
      report_fatal_error("Error creating MemoryBuffer for device memory");

    auto Err = Device->dataRetrieve(DeviceMemoryMB.get()->getBufferStart(),
                                    MemoryStart, MemorySize, nullptr);
    if (Err)
      report_fatal_error("Error retrieving data for target pointer");

    StringRef DeviceMemory(DeviceMemoryMB.get()->getBufferStart(), MemorySize);
    std::error_code EC;
    raw_fd_ostream OS(Filename, EC);
    if (EC)
      report_fatal_error("Error dumping memory to file " + Filename + " :" +
                         EC.message());
    OS << DeviceMemory;
    OS.close();
  }

public:
  bool isRecording() const { return Status == RRStatusTy::RRRecording; }
  bool isReplaying() const { return Status == RRStatusTy::RRReplaying; }
  bool isRecordingOrReplaying() const {
    return (Status != RRStatusTy::RRDeactivated);
  }
  void setStatus(RRStatusTy Status) { this->Status = Status; }
  bool isSaveOutputEnabled() const { return ReplaySaveOutput; }
  void addEntry(const char *Name, uint64_t Size, void *Addr) {
    GlobalEntries.emplace_back(GlobalEntry{Name, Size, Addr});
  }

  void saveImage(const char *Name, const DeviceImageTy &Image) {
    SmallString<128> ImageName = {Name, ".image"};
    std::error_code EC;
    raw_fd_ostream OS(ImageName, EC);
    if (EC)
      report_fatal_error("Error saving image : " + StringRef(EC.message()));
    if (const auto *TgtImageBitcode = Image.getTgtImageBitcode()) {
      size_t Size =
          getPtrDiff(TgtImageBitcode->ImageEnd, TgtImageBitcode->ImageStart);
      MemoryBufferRef MBR = MemoryBufferRef(
          StringRef((const char *)TgtImageBitcode->ImageStart, Size), "");
      OS << MBR.getBuffer();
    } else {
      OS << Image.getMemoryBuffer().getBuffer();
    }
    OS.close();
  }

  void dumpGlobals(StringRef Filename, DeviceImageTy &Image) {
    int32_t Size = 0;

    for (auto &OffloadEntry : GlobalEntries) {
      if (!OffloadEntry.Size)
        continue;
      // Get the total size of the string and entry including the null byte.
      Size += std::strlen(OffloadEntry.Name) + 1 + sizeof(uint32_t) +
              OffloadEntry.Size;
    }

    ErrorOr<std::unique_ptr<WritableMemoryBuffer>> GlobalsMB =
        WritableMemoryBuffer::getNewUninitMemBuffer(Size);
    if (!GlobalsMB)
      report_fatal_error("Error creating MemoryBuffer for globals memory");

    void *BufferPtr = GlobalsMB.get()->getBufferStart();
    for (auto &OffloadEntry : GlobalEntries) {
      if (!OffloadEntry.Size)
        continue;

      int32_t NameLength = std::strlen(OffloadEntry.Name) + 1;
      memcpy(BufferPtr, OffloadEntry.Name, NameLength);
      BufferPtr = advanceVoidPtr(BufferPtr, NameLength);

      *((uint32_t *)(BufferPtr)) = OffloadEntry.Size;
      BufferPtr = advanceVoidPtr(BufferPtr, sizeof(uint32_t));

      auto Err = Plugin::success();
      {
        if (auto Err = Device->dataRetrieve(BufferPtr, OffloadEntry.Addr,
                                            OffloadEntry.Size, nullptr))
          report_fatal_error("Error retrieving data for global");
      }
      if (Err)
        report_fatal_error("Error retrieving data for global");
      BufferPtr = advanceVoidPtr(BufferPtr, OffloadEntry.Size);
    }
    assert(BufferPtr == GlobalsMB->get()->getBufferEnd() &&
           "Buffer over/under-filled.");
    assert(Size == getPtrDiff(BufferPtr, GlobalsMB->get()->getBufferStart()) &&
           "Buffer size mismatch");

    StringRef GlobalsMemory(GlobalsMB.get()->getBufferStart(), Size);
    std::error_code EC;
    raw_fd_ostream OS(Filename, EC);
    OS << GlobalsMemory;
    OS.close();
  }

  void saveKernelDescr(const char *Name, KernelLaunchParamsTy LaunchParams,
                       int32_t NumArgs, uint64_t NumTeamsClause,
                       uint32_t ThreadLimitClause, uint64_t LoopTripCount) {
    json::Object JsonKernelInfo;
    JsonKernelInfo["Name"] = Name;
    JsonKernelInfo["NumArgs"] = NumArgs;
    JsonKernelInfo["NumTeamsClause"] = NumTeamsClause;
    JsonKernelInfo["ThreadLimitClause"] = ThreadLimitClause;
    JsonKernelInfo["LoopTripCount"] = LoopTripCount;
    JsonKernelInfo["DeviceMemorySize"] = MemorySize;
    JsonKernelInfo["DeviceId"] = Device->getDeviceId();
    JsonKernelInfo["BumpAllocVAStart"] = (intptr_t)MemoryStart;

    json::Array JsonArgPtrs;
    for (int I = 0; I < NumArgs; ++I)
      JsonArgPtrs.push_back((intptr_t)LaunchParams.Ptrs[I]);
    JsonKernelInfo["ArgPtrs"] = json::Value(std::move(JsonArgPtrs));

    json::Array JsonArgOffsets;
    for (int I = 0; I < NumArgs; ++I)
      JsonArgOffsets.push_back(0);
    JsonKernelInfo["ArgOffsets"] = json::Value(std::move(JsonArgOffsets));

    SmallString<128> JsonFilename = {Name, ".json"};
    std::error_code EC;
    raw_fd_ostream JsonOS(JsonFilename.str(), EC);
    if (EC)
      report_fatal_error("Error saving kernel json file : " +
                         StringRef(EC.message()));
    JsonOS << json::Value(std::move(JsonKernelInfo));
    JsonOS.close();
  }

  void saveKernelInput(const char *Name, DeviceImageTy &Image) {
    SmallString<128> GlobalsFilename = {Name, ".globals"};
    dumpGlobals(GlobalsFilename, Image);

    SmallString<128> MemoryFilename = {Name, ".memory"};
    dumpDeviceMemory(MemoryFilename);
  }

  void saveKernelOutputInfo(const char *Name) {
    SmallString<128> OutputFilename = {
        Name, (isRecording() ? ".original.output" : ".replay.output")};
    dumpDeviceMemory(OutputFilename);
  }

  void *alloc(uint64_t Size) {
    assert(MemoryStart && "Expected memory has been pre-allocated");
    void *Alloc = nullptr;
    constexpr int Alignment = 16;
    // Assumes alignment is a power of 2.
    int64_t AlignedSize = (Size + (Alignment - 1)) & (~(Alignment - 1));
    std::lock_guard<std::mutex> LG(AllocationLock);
    Alloc = MemoryPtr;
    MemoryPtr = (char *)MemoryPtr + AlignedSize;
    MemorySize += AlignedSize;
    DP("Memory Allocator return " DPxMOD "\n", DPxPTR(Alloc));
    return Alloc;
  }

  Error init(GenericDeviceTy *Device, uint64_t MemSize, void *VAddr,
             RRStatusTy Status, bool SaveOutput, uint64_t &ReqPtrArgOffset) {
    this->Device = Device;
    this->Status = Status;
    this->ReplaySaveOutput = SaveOutput;

    if (auto Err = preallocateDeviceMemory(MemSize, VAddr))
      return Err;

    INFO(OMP_INFOTYPE_PLUGIN_KERNEL, Device->getDeviceId(),
         "Record Replay Initialized (%p)"
         " as starting address, %lu Memory Size"
         " and set on status %s\n",
         MemoryStart, TotalSize,
         Status == RRStatusTy::RRRecording ? "Recording" : "Replaying");

    // Tell the user to offset pointer arguments as the memory allocation does
    // not match.
    ReqPtrArgOffset = MemoryOffset;
    return Plugin::success();
  }

  void deinit() {
    if (UsedVAMap) {
      if (auto Err = Device->memoryVAUnMap(MemoryStart, TotalSize))
        report_fatal_error("Error on releasing virtual memory space");
    } else {
      Device->free(MemoryStart);
    }
  }
};
} // namespace llvm::omp::target::plugin

// Extract the mapping of host function pointers to device function pointers
// from the entry table. Functions marked as 'indirect' in OpenMP will have
// offloading entries generated for them which map the host's function pointer
// to a global containing the corresponding function pointer on the device.
static Expected<std::pair<void *, uint64_t>>
setupIndirectCallTable(GenericPluginTy &Plugin, GenericDeviceTy &Device,
                       DeviceImageTy &Image) {
  GenericGlobalHandlerTy &Handler = Plugin.getGlobalHandler();

  llvm::ArrayRef<__tgt_offload_entry> Entries(Image.getTgtImage()->EntriesBegin,
                                              Image.getTgtImage()->EntriesEnd);
  llvm::SmallVector<std::pair<void *, void *>> IndirectCallTable;
  for (const auto &Entry : Entries) {
    if (Entry.size == 0 || !(Entry.flags & OMP_DECLARE_TARGET_INDIRECT))
      continue;

    assert(Entry.size == sizeof(void *) && "Global not a function pointer?");
    auto &[HstPtr, DevPtr] = IndirectCallTable.emplace_back();

    GlobalTy DeviceGlobal(Entry.name, Entry.size);
    if (auto Err =
            Handler.getGlobalMetadataFromDevice(Device, Image, DeviceGlobal))
      return std::move(Err);

    HstPtr = Entry.addr;
    if (auto Err = Device.dataRetrieve(&DevPtr, DeviceGlobal.getPtr(),
                                       Entry.size, nullptr))
      return std::move(Err);
  }

  // If we do not have any indirect globals we exit early.
  if (IndirectCallTable.empty())
    return std::pair{nullptr, 0};

  // Sort the array to allow for more efficient lookup of device pointers.
  llvm::sort(IndirectCallTable,
             [](const auto &x, const auto &y) { return x.first < y.first; });

  uint64_t TableSize =
      IndirectCallTable.size() * sizeof(std::pair<void *, void *>);
  void *DevicePtr = Device.allocate(TableSize, nullptr, TARGET_ALLOC_DEVICE);
  if (auto Err = Device.dataSubmit(DevicePtr, IndirectCallTable.data(),
                                   TableSize, nullptr))
    return std::move(Err);
  return std::pair<void *, uint64_t>(DevicePtr, IndirectCallTable.size());
}

AsyncInfoWrapperTy::AsyncInfoWrapperTy(GenericDeviceTy &Device,
                                       __tgt_async_info *AsyncInfoPtr)
    : Device(Device),
      AsyncInfoPtr(AsyncInfoPtr ? AsyncInfoPtr : &LocalAsyncInfo) {}

void AsyncInfoWrapperTy::finalize(Error &Err) {
  assert(AsyncInfoPtr && "AsyncInfoWrapperTy already finalized");

  // If we used a local async info object we want synchronous behavior. In that
  // case, and assuming the current status code is correct, we will synchronize
  // explicitly when the object is deleted. Update the error with the result of
  // the synchronize operation.
  if (AsyncInfoPtr == &LocalAsyncInfo && LocalAsyncInfo.Queue && !Err)
    Err = Device.synchronize(&LocalAsyncInfo);

  // Invalidate the wrapper object.
  AsyncInfoPtr = nullptr;
}

Error GenericKernelTy::init(GenericDeviceTy &GenericDevice,
                            DeviceImageTy &Image) {

  ImagePtr = &Image;

  // Retrieve kernel environment object for the kernel.
  GlobalTy KernelEnv(std::string(Name) + "_kernel_environment",
                     sizeof(KernelEnvironment), &KernelEnvironment);
  GenericGlobalHandlerTy &GHandler = GenericDevice.Plugin.getGlobalHandler();
  if (auto Err =
          GHandler.readGlobalFromImage(GenericDevice, *ImagePtr, KernelEnv)) {
    [[maybe_unused]] std::string ErrStr = toString(std::move(Err));
    DP("Failed to read kernel environment for '%s': %s\n"
       "Using default SPMD (2) execution mode\n",
       Name, ErrStr.data());
    assert(KernelEnvironment.Configuration.ReductionDataSize == 0 &&
           "Default initialization failed.");
    IsBareKernel = true;
  }

  // Max = Config.Max > 0 ? min(Config.Max, Device.Max) : Device.Max;
  MaxNumThreads = KernelEnvironment.Configuration.MaxThreads > 0
                      ? std::min(KernelEnvironment.Configuration.MaxThreads,
                                 int32_t(GenericDevice.getThreadLimit()))
                      : GenericDevice.getThreadLimit();

  // Pref = Config.Pref > 0 ? max(Config.Pref, Device.Pref) : Device.Pref;
  PreferredNumThreads =
      KernelEnvironment.Configuration.MinThreads > 0
          ? std::max(KernelEnvironment.Configuration.MinThreads,
                     int32_t(GenericDevice.getDefaultNumThreads()))
          : GenericDevice.getDefaultNumThreads();

  return initImpl(GenericDevice, Image);
}

Expected<KernelLaunchEnvironmentTy *>
GenericKernelTy::getKernelLaunchEnvironment(
    GenericDeviceTy &GenericDevice, uint32_t Version,
    AsyncInfoWrapperTy &AsyncInfoWrapper) const {
  // Ctor/Dtor have no arguments, replaying uses the original kernel launch
  // environment. Older versions of the compiler do not generate a kernel
  // launch environment.
  if (GenericDevice.Plugin.getRecordReplay().isReplaying() ||
      Version < OMP_KERNEL_ARG_MIN_VERSION_WITH_DYN_PTR)
    return nullptr;

  if (!KernelEnvironment.Configuration.ReductionDataSize ||
      !KernelEnvironment.Configuration.ReductionBufferLength)
    return reinterpret_cast<KernelLaunchEnvironmentTy *>(~0);

  // TODO: Check if the kernel needs a launch environment.
  auto AllocOrErr = GenericDevice.dataAlloc(sizeof(KernelLaunchEnvironmentTy),
                                            /*HostPtr=*/nullptr,
                                            TargetAllocTy::TARGET_ALLOC_DEVICE);
  if (!AllocOrErr)
    return AllocOrErr.takeError();

  // Remember to free the memory later.
  AsyncInfoWrapper.freeAllocationAfterSynchronization(*AllocOrErr);

  /// Use the KLE in the __tgt_async_info to ensure a stable address for the
  /// async data transfer.
  auto &LocalKLE = (*AsyncInfoWrapper).KernelLaunchEnvironment;
  LocalKLE = KernelLaunchEnvironment;
  {
    auto AllocOrErr = GenericDevice.dataAlloc(
        KernelEnvironment.Configuration.ReductionDataSize *
            KernelEnvironment.Configuration.ReductionBufferLength,
        /*HostPtr=*/nullptr, TargetAllocTy::TARGET_ALLOC_DEVICE);
    if (!AllocOrErr)
      return AllocOrErr.takeError();
    LocalKLE.ReductionBuffer = *AllocOrErr;
    // Remember to free the memory later.
    AsyncInfoWrapper.freeAllocationAfterSynchronization(*AllocOrErr);
  }

  INFO(OMP_INFOTYPE_DATA_TRANSFER, GenericDevice.getDeviceId(),
       "Copying data from host to device, HstPtr=" DPxMOD ", TgtPtr=" DPxMOD
       ", Size=%" PRId64 ", Name=KernelLaunchEnv\n",
       DPxPTR(&LocalKLE), DPxPTR(*AllocOrErr),
       sizeof(KernelLaunchEnvironmentTy));

  auto Err = GenericDevice.dataSubmit(*AllocOrErr, &LocalKLE,
                                      sizeof(KernelLaunchEnvironmentTy),
                                      AsyncInfoWrapper);
  if (Err)
    return Err;
  return static_cast<KernelLaunchEnvironmentTy *>(*AllocOrErr);
}

Error GenericKernelTy::printLaunchInfo(GenericDeviceTy &GenericDevice,
                                       KernelArgsTy &KernelArgs,
                                       uint32_t NumThreads,
                                       uint64_t NumBlocks) const {
  INFO(OMP_INFOTYPE_PLUGIN_KERNEL, GenericDevice.getDeviceId(),
       "Launching kernel %s with %" PRIu64
       " blocks and %d threads in %s mode\n",
       getName(), NumBlocks, NumThreads, getExecutionModeName());
  return printLaunchInfoDetails(GenericDevice, KernelArgs, NumThreads,
                                NumBlocks);
}

Error GenericKernelTy::printLaunchInfoDetails(GenericDeviceTy &GenericDevice,
                                              KernelArgsTy &KernelArgs,
                                              uint32_t NumThreads,
                                              uint64_t NumBlocks) const {
  return Plugin::success();
}

Error GenericKernelTy::launch(GenericDeviceTy &GenericDevice, void **ArgPtrs,
                              ptrdiff_t *ArgOffsets, KernelArgsTy &KernelArgs,
                              AsyncInfoWrapperTy &AsyncInfoWrapper) const {
  llvm::SmallVector<void *, 16> Args;
  llvm::SmallVector<void *, 16> Ptrs;

  auto KernelLaunchEnvOrErr = getKernelLaunchEnvironment(
      GenericDevice, KernelArgs.Version, AsyncInfoWrapper);
  if (!KernelLaunchEnvOrErr)
    return KernelLaunchEnvOrErr.takeError();

  KernelLaunchParamsTy LaunchParams;

  // Kernel languages don't use indirection.
  if (KernelArgs.Flags.IsCUDA) {
    LaunchParams =
        *reinterpret_cast<KernelLaunchParamsTy *>(KernelArgs.ArgPtrs);
  } else {
    LaunchParams =
        prepareArgs(GenericDevice, ArgPtrs, ArgOffsets, KernelArgs.NumArgs,
                    Args, Ptrs, *KernelLaunchEnvOrErr);
  }

  uint32_t NumThreads = getNumThreads(GenericDevice, KernelArgs.ThreadLimit);
  uint64_t NumBlocks =
      getNumBlocks(GenericDevice, KernelArgs.NumTeams, KernelArgs.Tripcount,
                   NumThreads, KernelArgs.ThreadLimit[0] > 0);

  // Record the kernel description after we modified the argument count and num
  // blocks/threads.
  RecordReplayTy &RecordReplay = GenericDevice.Plugin.getRecordReplay();
  if (RecordReplay.isRecording()) {
    RecordReplay.saveImage(getName(), getImage());
    RecordReplay.saveKernelInput(getName(), getImage());
    RecordReplay.saveKernelDescr(getName(), LaunchParams, KernelArgs.NumArgs,
                                 NumBlocks, NumThreads, KernelArgs.Tripcount);
  }

  if (auto Err =
          printLaunchInfo(GenericDevice, KernelArgs, NumThreads, NumBlocks))
    return Err;

  return launchImpl(GenericDevice, NumThreads, NumBlocks, KernelArgs,
                    LaunchParams, AsyncInfoWrapper);
}

KernelLaunchParamsTy GenericKernelTy::prepareArgs(
    GenericDeviceTy &GenericDevice, void **ArgPtrs, ptrdiff_t *ArgOffsets,
    uint32_t &NumArgs, llvm::SmallVectorImpl<void *> &Args,
    llvm::SmallVectorImpl<void *> &Ptrs,
    KernelLaunchEnvironmentTy *KernelLaunchEnvironment) const {
  uint32_t KLEOffset = !!KernelLaunchEnvironment;
  NumArgs += KLEOffset;

  if (NumArgs == 0)
    return KernelLaunchParamsTy{};

  Args.resize(NumArgs);
  Ptrs.resize(NumArgs);

  if (KernelLaunchEnvironment) {
    Args[0] = KernelLaunchEnvironment;
    Ptrs[0] = &Args[0];
  }

  for (uint32_t I = KLEOffset; I < NumArgs; ++I) {
    Args[I] =
        (void *)((intptr_t)ArgPtrs[I - KLEOffset] + ArgOffsets[I - KLEOffset]);
    Ptrs[I] = &Args[I];
  }
  return KernelLaunchParamsTy{sizeof(void *) * NumArgs, &Args[0], &Ptrs[0]};
}

uint32_t GenericKernelTy::getNumThreads(GenericDeviceTy &GenericDevice,
                                        uint32_t ThreadLimitClause[3]) const {
  assert(ThreadLimitClause[1] == 0 && ThreadLimitClause[2] == 0 &&
         "Multi dimensional launch not supported yet.");

  if (IsBareKernel && ThreadLimitClause[0] > 0)
    return ThreadLimitClause[0];

  if (ThreadLimitClause[0] > 0 && isGenericMode())
    ThreadLimitClause[0] += GenericDevice.getWarpSize();

  return std::min(MaxNumThreads, (ThreadLimitClause[0] > 0)
                                     ? ThreadLimitClause[0]
                                     : PreferredNumThreads);
}

uint64_t GenericKernelTy::getNumBlocks(GenericDeviceTy &GenericDevice,
                                       uint32_t NumTeamsClause[3],
                                       uint64_t LoopTripCount,
                                       uint32_t &NumThreads,
                                       bool IsNumThreadsFromUser) const {
  assert(NumTeamsClause[1] == 0 && NumTeamsClause[2] == 0 &&
         "Multi dimensional launch not supported yet.");

  if (IsBareKernel && NumTeamsClause[0] > 0)
    return NumTeamsClause[0];

  if (NumTeamsClause[0] > 0) {
    // TODO: We need to honor any value and consequently allow more than the
    // block limit. For this we might need to start multiple kernels or let the
    // blocks start again until the requested number has been started.
    return std::min(NumTeamsClause[0], GenericDevice.getBlockLimit());
  }

  uint64_t DefaultNumBlocks = GenericDevice.getDefaultNumBlocks();
  uint64_t TripCountNumBlocks = std::numeric_limits<uint64_t>::max();
  if (LoopTripCount > 0) {
    if (isSPMDMode()) {
      // We have a combined construct, i.e. `target teams distribute
      // parallel for [simd]`. We launch so many teams so that each thread
      // will execute one iteration of the loop; rounded up to the nearest
      // integer. However, if that results in too few teams, we artificially
      // reduce the thread count per team to increase the outer parallelism.
      auto MinThreads = GenericDevice.getMinThreadsForLowTripCountLoop();
      MinThreads = std::min(MinThreads, NumThreads);

      // Honor the thread_limit clause; only lower the number of threads.
      [[maybe_unused]] auto OldNumThreads = NumThreads;
      if (LoopTripCount >= DefaultNumBlocks * NumThreads ||
          IsNumThreadsFromUser) {
        // Enough parallelism for teams and threads.
        TripCountNumBlocks = ((LoopTripCount - 1) / NumThreads) + 1;
        assert(IsNumThreadsFromUser ||
               TripCountNumBlocks >= DefaultNumBlocks &&
                   "Expected sufficient outer parallelism.");
      } else if (LoopTripCount >= DefaultNumBlocks * MinThreads) {
        // Enough parallelism for teams, limit threads.

        // This case is hard; for now, we force "full warps":
        // First, compute a thread count assuming DefaultNumBlocks.
        auto NumThreadsDefaultBlocks =
            (LoopTripCount + DefaultNumBlocks - 1) / DefaultNumBlocks;
        // Now get a power of two that is larger or equal.
        auto NumThreadsDefaultBlocksP2 =
            llvm::PowerOf2Ceil(NumThreadsDefaultBlocks);
        // Do not increase a thread limit given be the user.
        NumThreads = std::min(NumThreads, uint32_t(NumThreadsDefaultBlocksP2));
        assert(NumThreads >= MinThreads &&
               "Expected sufficient inner parallelism.");
        TripCountNumBlocks = ((LoopTripCount - 1) / NumThreads) + 1;
      } else {
        // Not enough parallelism for teams and threads, limit both.
        NumThreads = std::min(NumThreads, MinThreads);
        TripCountNumBlocks = ((LoopTripCount - 1) / NumThreads) + 1;
      }

      assert(NumThreads * TripCountNumBlocks >= LoopTripCount &&
             "Expected sufficient parallelism");
      assert(OldNumThreads >= NumThreads &&
             "Number of threads cannot be increased!");
    } else {
      assert((isGenericMode() || isGenericSPMDMode()) &&
             "Unexpected execution mode!");
      // If we reach this point, then we have a non-combined construct, i.e.
      // `teams distribute` with a nested `parallel for` and each team is
      // assigned one iteration of the `distribute` loop. E.g.:
      //
      // #pragma omp target teams distribute
      // for(...loop_tripcount...) {
      //   #pragma omp parallel for
      //   for(...) {}
      // }
      //
      // Threads within a team will execute the iterations of the `parallel`
      // loop.
      TripCountNumBlocks = LoopTripCount;
    }
  }

  uint32_t PreferredNumBlocks = TripCountNumBlocks;
  // If the loops are long running we rather reuse blocks than spawn too many.
  if (GenericDevice.getReuseBlocksForHighTripCount())
    PreferredNumBlocks = std::min(TripCountNumBlocks, DefaultNumBlocks);
  return std::min(PreferredNumBlocks, GenericDevice.getBlockLimit());
}

GenericDeviceTy::GenericDeviceTy(GenericPluginTy &Plugin, int32_t DeviceId,
                                 int32_t NumDevices,
                                 const llvm::omp::GV &OMPGridValues)
    : Plugin(Plugin), MemoryManager(nullptr), OMP_TeamLimit("OMP_TEAM_LIMIT"),
      OMP_NumTeams("OMP_NUM_TEAMS"),
      OMP_TeamsThreadLimit("OMP_TEAMS_THREAD_LIMIT"),
      OMPX_DebugKind("LIBOMPTARGET_DEVICE_RTL_DEBUG"),
      OMPX_SharedMemorySize("LIBOMPTARGET_SHARED_MEMORY_SIZE"),
      // Do not initialize the following two envars since they depend on the
      // device initialization. These cannot be consulted until the device is
      // initialized correctly. We intialize them in GenericDeviceTy::init().
      OMPX_TargetStackSize(), OMPX_TargetHeapSize(),
      // By default, the initial number of streams and events is 1.
      OMPX_InitialNumStreams("LIBOMPTARGET_NUM_INITIAL_STREAMS", 1),
      OMPX_InitialNumEvents("LIBOMPTARGET_NUM_INITIAL_EVENTS", 1),
      DeviceId(DeviceId), GridValues(OMPGridValues),
      PeerAccesses(NumDevices, PeerAccessState::PENDING), PeerAccessesLock(),
      PinnedAllocs(*this), RPCServer(nullptr) {
#ifdef OMPT_SUPPORT
  OmptInitialized.store(false);
  // Bind the callbacks to this device's member functions
#define bindOmptCallback(Name, Type, Code)                                     \
  if (ompt::Initialized && ompt::lookupCallbackByCode) {                       \
    ompt::lookupCallbackByCode((ompt_callbacks_t)(Code),                       \
                               ((ompt_callback_t *)&(Name##_fn)));             \
    DP("OMPT: class bound %s=%p\n", #Name, ((void *)(uint64_t)Name##_fn));     \
  }

  FOREACH_OMPT_DEVICE_EVENT(bindOmptCallback);
#undef bindOmptCallback

#endif
}

Error GenericDeviceTy::init(GenericPluginTy &Plugin) {
  if (auto Err = initImpl(Plugin))
    return Err;

#ifdef OMPT_SUPPORT
  if (ompt::Initialized) {
    bool ExpectedStatus = false;
    if (OmptInitialized.compare_exchange_strong(ExpectedStatus, true))
      performOmptCallback(device_initialize, Plugin.getUserId(DeviceId),
                          /*type=*/getComputeUnitKind().c_str(),
                          /*device=*/reinterpret_cast<ompt_device_t *>(this),
                          /*lookup=*/ompt::lookupCallbackByName,
                          /*documentation=*/nullptr);
  }
#endif

  // Read and reinitialize the envars that depend on the device initialization.
  // Notice these two envars may change the stack size and heap size of the
  // device, so they need the device properly initialized.
  auto StackSizeEnvarOrErr = UInt64Envar::create(
      "LIBOMPTARGET_STACK_SIZE",
      [this](uint64_t &V) -> Error { return getDeviceStackSize(V); },
      [this](uint64_t V) -> Error { return setDeviceStackSize(V); });
  if (!StackSizeEnvarOrErr)
    return StackSizeEnvarOrErr.takeError();
  OMPX_TargetStackSize = std::move(*StackSizeEnvarOrErr);

  auto HeapSizeEnvarOrErr = UInt64Envar::create(
      "LIBOMPTARGET_HEAP_SIZE",
      [this](uint64_t &V) -> Error { return getDeviceHeapSize(V); },
      [this](uint64_t V) -> Error { return setDeviceHeapSize(V); });
  if (!HeapSizeEnvarOrErr)
    return HeapSizeEnvarOrErr.takeError();
  OMPX_TargetHeapSize = std::move(*HeapSizeEnvarOrErr);

  // Update the maximum number of teams and threads after the device
  // initialization sets the corresponding hardware limit.
  if (OMP_NumTeams > 0)
    GridValues.GV_Max_Teams =
        std::min(GridValues.GV_Max_Teams, uint32_t(OMP_NumTeams));

  if (OMP_TeamsThreadLimit > 0)
    GridValues.GV_Max_WG_Size =
        std::min(GridValues.GV_Max_WG_Size, uint32_t(OMP_TeamsThreadLimit));

  // Enable the memory manager if required.
  auto [ThresholdMM, EnableMM] = MemoryManagerTy::getSizeThresholdFromEnv();
  if (EnableMM)
    MemoryManager = new MemoryManagerTy(*this, ThresholdMM);

  return Plugin::success();
}

Error GenericDeviceTy::deinit(GenericPluginTy &Plugin) {
  for (DeviceImageTy *Image : LoadedImages)
    if (auto Err = callGlobalDestructors(Plugin, *Image))
      return Err;

  if (OMPX_DebugKind.get() & uint32_t(DeviceDebugKind::AllocationTracker)) {
    GenericGlobalHandlerTy &GHandler = Plugin.getGlobalHandler();
    for (auto *Image : LoadedImages) {
      DeviceMemoryPoolTrackingTy ImageDeviceMemoryPoolTracking = {0, 0, ~0U, 0};
      GlobalTy TrackerGlobal("__omp_rtl_device_memory_pool_tracker",
                             sizeof(DeviceMemoryPoolTrackingTy),
                             &ImageDeviceMemoryPoolTracking);
      if (auto Err =
              GHandler.readGlobalFromDevice(*this, *Image, TrackerGlobal)) {
        consumeError(std::move(Err));
        continue;
      }
      DeviceMemoryPoolTracking.combine(ImageDeviceMemoryPoolTracking);
    }

    // TODO: Write this by default into a file.
    printf("\n\n|-----------------------\n"
           "| Device memory tracker:\n"
           "|-----------------------\n"
           "| #Allocations: %lu\n"
           "| Byes allocated: %lu\n"
           "| Minimal allocation: %lu\n"
           "| Maximal allocation: %lu\n"
           "|-----------------------\n\n\n",
           DeviceMemoryPoolTracking.NumAllocations,
           DeviceMemoryPoolTracking.AllocationTotal,
           DeviceMemoryPoolTracking.AllocationMin,
           DeviceMemoryPoolTracking.AllocationMax);
  }

  for (auto *Image : LoadedImages) {
    GenericGlobalHandlerTy &Handler = Plugin.getGlobalHandler();
    if (!Handler.hasProfilingGlobals(*this, *Image))
      continue;

    GPUProfGlobals profdata;
    auto ProfOrErr = Handler.readProfilingGlobals(*this, *Image);
    if (!ProfOrErr)
      return ProfOrErr.takeError();

<<<<<<< HEAD
    // Dump out profdata
    if ((OMPX_DebugKind.get() & uint32_t(DeviceDebugKind::PGODump)) ==
        uint32_t(DeviceDebugKind::PGODump))
      ProfOrErr->dump();

    // Write data to profiling file
    if (auto Err = ProfOrErr->write())
      return Err;
=======
    // TODO: write data to profiling file
    ProfOrErr->dump();
>>>>>>> 8b28e2eb
  }

  // Delete the memory manager before deinitializing the device. Otherwise,
  // we may delete device allocations after the device is deinitialized.
  if (MemoryManager)
    delete MemoryManager;
  MemoryManager = nullptr;

  RecordReplayTy &RecordReplay = Plugin.getRecordReplay();
  if (RecordReplay.isRecordingOrReplaying())
    RecordReplay.deinit();

  if (RPCServer)
    if (auto Err = RPCServer->deinitDevice(*this))
      return Err;

#ifdef OMPT_SUPPORT
  if (ompt::Initialized) {
    bool ExpectedStatus = true;
    if (OmptInitialized.compare_exchange_strong(ExpectedStatus, false))
      performOmptCallback(device_finalize, Plugin.getUserId(DeviceId));
  }
#endif

  return deinitImpl();
}
Expected<DeviceImageTy *>
GenericDeviceTy::loadBinary(GenericPluginTy &Plugin,
                            const __tgt_device_image *InputTgtImage) {
  assert(InputTgtImage && "Expected non-null target image");
  DP("Load data from image " DPxMOD "\n", DPxPTR(InputTgtImage->ImageStart));

  auto PostJITImageOrErr = Plugin.getJIT().process(*InputTgtImage, *this);
  if (!PostJITImageOrErr) {
    auto Err = PostJITImageOrErr.takeError();
    REPORT("Failure to jit IR image %p on device %d: %s\n", InputTgtImage,
           DeviceId, toString(std::move(Err)).data());
    return nullptr;
  }

  // Load the binary and allocate the image object. Use the next available id
  // for the image id, which is the number of previously loaded images.
  auto ImageOrErr =
      loadBinaryImpl(PostJITImageOrErr.get(), LoadedImages.size());
  if (!ImageOrErr)
    return ImageOrErr.takeError();

  DeviceImageTy *Image = *ImageOrErr;
  assert(Image != nullptr && "Invalid image");
  if (InputTgtImage != PostJITImageOrErr.get())
    Image->setTgtImageBitcode(InputTgtImage);

  // Add the image to list.
  LoadedImages.push_back(Image);

  // Setup the device environment if needed.
  if (auto Err = setupDeviceEnvironment(Plugin, *Image))
    return std::move(Err);

  // Setup the global device memory pool if needed.
  if (!Plugin.getRecordReplay().isReplaying() &&
      shouldSetupDeviceMemoryPool()) {
    uint64_t HeapSize;
    auto SizeOrErr = getDeviceHeapSize(HeapSize);
    if (SizeOrErr) {
      REPORT("No global device memory pool due to error: %s\n",
             toString(std::move(SizeOrErr)).data());
    } else if (auto Err = setupDeviceMemoryPool(Plugin, *Image, HeapSize))
      return std::move(Err);
  }

  if (auto Err = setupRPCServer(Plugin, *Image))
    return std::move(Err);

#ifdef OMPT_SUPPORT
  if (ompt::Initialized) {
    size_t Bytes =
        getPtrDiff(InputTgtImage->ImageEnd, InputTgtImage->ImageStart);
    performOmptCallback(
        device_load, Plugin.getUserId(DeviceId),
        /*FileName=*/nullptr, /*FileOffset=*/0, /*VmaInFile=*/nullptr,
        /*ImgSize=*/Bytes, /*HostAddr=*/InputTgtImage->ImageStart,
        /*DeviceAddr=*/nullptr, /* FIXME: ModuleId */ 0);
  }
#endif

  // Call any global constructors present on the device.
  if (auto Err = callGlobalConstructors(Plugin, *Image))
    return std::move(Err);

  // Return the pointer to the table of entries.
  return Image;
}

Error GenericDeviceTy::setupDeviceEnvironment(GenericPluginTy &Plugin,
                                              DeviceImageTy &Image) {
  // There are some plugins that do not need this step.
  if (!shouldSetupDeviceEnvironment())
    return Plugin::success();

  // Obtain a table mapping host function pointers to device function pointers.
  auto CallTablePairOrErr = setupIndirectCallTable(Plugin, *this, Image);
  if (!CallTablePairOrErr)
    return CallTablePairOrErr.takeError();

  DeviceEnvironmentTy DeviceEnvironment;
  DeviceEnvironment.DeviceDebugKind = OMPX_DebugKind;
  DeviceEnvironment.NumDevices = Plugin.getNumDevices();
  // TODO: The device ID used here is not the real device ID used by OpenMP.
  DeviceEnvironment.DeviceNum = DeviceId;
  DeviceEnvironment.DynamicMemSize = OMPX_SharedMemorySize;
  DeviceEnvironment.ClockFrequency = getClockFrequency();
  DeviceEnvironment.IndirectCallTable =
      reinterpret_cast<uintptr_t>(CallTablePairOrErr->first);
  DeviceEnvironment.IndirectCallTableSize = CallTablePairOrErr->second;
  DeviceEnvironment.HardwareParallelism = getHardwareParallelism();

  // Create the metainfo of the device environment global.
  GlobalTy DevEnvGlobal("__omp_rtl_device_environment",
                        sizeof(DeviceEnvironmentTy), &DeviceEnvironment);

  // Write device environment values to the device.
  GenericGlobalHandlerTy &GHandler = Plugin.getGlobalHandler();
  if (auto Err = GHandler.writeGlobalToDevice(*this, Image, DevEnvGlobal)) {
    DP("Missing symbol %s, continue execution anyway.\n",
       DevEnvGlobal.getName().data());
    consumeError(std::move(Err));
  }
  return Plugin::success();
}

Error GenericDeviceTy::setupDeviceMemoryPool(GenericPluginTy &Plugin,
                                             DeviceImageTy &Image,
                                             uint64_t PoolSize) {
  // Free the old pool, if any.
  if (DeviceMemoryPool.Ptr) {
    if (auto Err = dataDelete(DeviceMemoryPool.Ptr,
                              TargetAllocTy::TARGET_ALLOC_DEVICE))
      return Err;
  }

  DeviceMemoryPool.Size = PoolSize;
  auto AllocOrErr = dataAlloc(PoolSize, /*HostPtr=*/nullptr,
                              TargetAllocTy::TARGET_ALLOC_DEVICE);
  if (AllocOrErr) {
    DeviceMemoryPool.Ptr = *AllocOrErr;
  } else {
    auto Err = AllocOrErr.takeError();
    REPORT("Failure to allocate device memory for global memory pool: %s\n",
           toString(std::move(Err)).data());
    DeviceMemoryPool.Ptr = nullptr;
    DeviceMemoryPool.Size = 0;
  }

  // Create the metainfo of the device environment global.
  GenericGlobalHandlerTy &GHandler = Plugin.getGlobalHandler();
  if (!GHandler.isSymbolInImage(*this, Image,
                                "__omp_rtl_device_memory_pool_tracker")) {
    DP("Skip the memory pool as there is no tracker symbol in the image.");
    return Error::success();
  }

  GlobalTy TrackerGlobal("__omp_rtl_device_memory_pool_tracker",
                         sizeof(DeviceMemoryPoolTrackingTy),
                         &DeviceMemoryPoolTracking);
  if (auto Err = GHandler.writeGlobalToDevice(*this, Image, TrackerGlobal))
    return Err;

  // Create the metainfo of the device environment global.
  GlobalTy DevEnvGlobal("__omp_rtl_device_memory_pool",
                        sizeof(DeviceMemoryPoolTy), &DeviceMemoryPool);

  // Write device environment values to the device.
  return GHandler.writeGlobalToDevice(*this, Image, DevEnvGlobal);
}

Error GenericDeviceTy::setupRPCServer(GenericPluginTy &Plugin,
                                      DeviceImageTy &Image) {
  // The plugin either does not need an RPC server or it is unavailible.
  if (!shouldSetupRPCServer())
    return Plugin::success();

  // Check if this device needs to run an RPC server.
  RPCServerTy &Server = Plugin.getRPCServer();
  auto UsingOrErr =
      Server.isDeviceUsingRPC(*this, Plugin.getGlobalHandler(), Image);
  if (!UsingOrErr)
    return UsingOrErr.takeError();

  if (!UsingOrErr.get())
    return Plugin::success();

  if (auto Err = Server.initDevice(*this, Plugin.getGlobalHandler(), Image))
    return Err;

  RPCServer = &Server;
  DP("Running an RPC server on device %d\n", getDeviceId());
  return Plugin::success();
}

Error PinnedAllocationMapTy::insertEntry(void *HstPtr, void *DevAccessiblePtr,
                                         size_t Size, bool ExternallyLocked) {
  // Insert the new entry into the map.
  auto Res = Allocs.insert({HstPtr, DevAccessiblePtr, Size, ExternallyLocked});
  if (!Res.second)
    return Plugin::error("Cannot insert locked buffer entry");

  // Check whether the next entry overlaps with the inserted entry.
  auto It = std::next(Res.first);
  if (It == Allocs.end())
    return Plugin::success();

  const EntryTy *NextEntry = &(*It);
  if (intersects(NextEntry->HstPtr, NextEntry->Size, HstPtr, Size))
    return Plugin::error("Partial overlapping not allowed in locked buffers");

  return Plugin::success();
}

Error PinnedAllocationMapTy::eraseEntry(const EntryTy &Entry) {
  // Erase the existing entry. Notice this requires an additional map lookup,
  // but this should not be a performance issue. Using iterators would make
  // the code more difficult to read.
  size_t Erased = Allocs.erase({Entry.HstPtr});
  if (!Erased)
    return Plugin::error("Cannot erase locked buffer entry");
  return Plugin::success();
}

Error PinnedAllocationMapTy::registerEntryUse(const EntryTy &Entry,
                                              void *HstPtr, size_t Size) {
  if (!contains(Entry.HstPtr, Entry.Size, HstPtr, Size))
    return Plugin::error("Partial overlapping not allowed in locked buffers");

  ++Entry.References;
  return Plugin::success();
}

Expected<bool> PinnedAllocationMapTy::unregisterEntryUse(const EntryTy &Entry) {
  if (Entry.References == 0)
    return Plugin::error("Invalid number of references");

  // Return whether this was the last user.
  return (--Entry.References == 0);
}

Error PinnedAllocationMapTy::registerHostBuffer(void *HstPtr,
                                                void *DevAccessiblePtr,
                                                size_t Size) {
  assert(HstPtr && "Invalid pointer");
  assert(DevAccessiblePtr && "Invalid pointer");
  assert(Size && "Invalid size");

  std::lock_guard<std::shared_mutex> Lock(Mutex);

  // No pinned allocation should intersect.
  const EntryTy *Entry = findIntersecting(HstPtr);
  if (Entry)
    return Plugin::error("Cannot insert entry due to an existing one");

  // Now insert the new entry.
  return insertEntry(HstPtr, DevAccessiblePtr, Size);
}

Error PinnedAllocationMapTy::unregisterHostBuffer(void *HstPtr) {
  assert(HstPtr && "Invalid pointer");

  std::lock_guard<std::shared_mutex> Lock(Mutex);

  const EntryTy *Entry = findIntersecting(HstPtr);
  if (!Entry)
    return Plugin::error("Cannot find locked buffer");

  // The address in the entry should be the same we are unregistering.
  if (Entry->HstPtr != HstPtr)
    return Plugin::error("Unexpected host pointer in locked buffer entry");

  // Unregister from the entry.
  auto LastUseOrErr = unregisterEntryUse(*Entry);
  if (!LastUseOrErr)
    return LastUseOrErr.takeError();

  // There should be no other references to the pinned allocation.
  if (!(*LastUseOrErr))
    return Plugin::error("The locked buffer is still being used");

  // Erase the entry from the map.
  return eraseEntry(*Entry);
}

Expected<void *> PinnedAllocationMapTy::lockHostBuffer(void *HstPtr,
                                                       size_t Size) {
  assert(HstPtr && "Invalid pointer");
  assert(Size && "Invalid size");

  std::lock_guard<std::shared_mutex> Lock(Mutex);

  const EntryTy *Entry = findIntersecting(HstPtr);

  if (Entry) {
    // An already registered intersecting buffer was found. Register a new use.
    if (auto Err = registerEntryUse(*Entry, HstPtr, Size))
      return std::move(Err);

    // Return the device accessible pointer with the correct offset.
    return advanceVoidPtr(Entry->DevAccessiblePtr,
                          getPtrDiff(HstPtr, Entry->HstPtr));
  }

  // No intersecting registered allocation found in the map. First, lock the
  // host buffer and retrieve the device accessible pointer.
  auto DevAccessiblePtrOrErr = Device.dataLockImpl(HstPtr, Size);
  if (!DevAccessiblePtrOrErr)
    return DevAccessiblePtrOrErr.takeError();

  // Now insert the new entry into the map.
  if (auto Err = insertEntry(HstPtr, *DevAccessiblePtrOrErr, Size))
    return std::move(Err);

  // Return the device accessible pointer.
  return *DevAccessiblePtrOrErr;
}

Error PinnedAllocationMapTy::unlockHostBuffer(void *HstPtr) {
  assert(HstPtr && "Invalid pointer");

  std::lock_guard<std::shared_mutex> Lock(Mutex);

  const EntryTy *Entry = findIntersecting(HstPtr);
  if (!Entry)
    return Plugin::error("Cannot find locked buffer");

  // Unregister from the locked buffer. No need to do anything if there are
  // others using the allocation.
  auto LastUseOrErr = unregisterEntryUse(*Entry);
  if (!LastUseOrErr)
    return LastUseOrErr.takeError();

  // No need to do anything if there are others using the allocation.
  if (!(*LastUseOrErr))
    return Plugin::success();

  // This was the last user of the allocation. Unlock the original locked buffer
  // if it was locked by the plugin. Do not unlock it if it was locked by an
  // external entity. Unlock the buffer using the host pointer of the entry.
  if (!Entry->ExternallyLocked)
    if (auto Err = Device.dataUnlockImpl(Entry->HstPtr))
      return Err;

  // Erase the entry from the map.
  return eraseEntry(*Entry);
}

Error PinnedAllocationMapTy::lockMappedHostBuffer(void *HstPtr, size_t Size) {
  assert(HstPtr && "Invalid pointer");
  assert(Size && "Invalid size");

  std::lock_guard<std::shared_mutex> Lock(Mutex);

  // If previously registered, just register a new user on the entry.
  const EntryTy *Entry = findIntersecting(HstPtr);
  if (Entry)
    return registerEntryUse(*Entry, HstPtr, Size);

  size_t BaseSize;
  void *BaseHstPtr, *BaseDevAccessiblePtr;

  // Check if it was externally pinned by a vendor-specific API.
  auto IsPinnedOrErr = Device.isPinnedPtrImpl(HstPtr, BaseHstPtr,
                                              BaseDevAccessiblePtr, BaseSize);
  if (!IsPinnedOrErr)
    return IsPinnedOrErr.takeError();

  // If pinned, just insert the entry representing the whole pinned buffer.
  if (*IsPinnedOrErr)
    return insertEntry(BaseHstPtr, BaseDevAccessiblePtr, BaseSize,
                       /*Externallylocked=*/true);

  // Not externally pinned. Do nothing if locking of mapped buffers is disabled.
  if (!LockMappedBuffers)
    return Plugin::success();

  // Otherwise, lock the buffer and insert the new entry.
  auto DevAccessiblePtrOrErr = Device.dataLockImpl(HstPtr, Size);
  if (!DevAccessiblePtrOrErr) {
    // Errors may be tolerated.
    if (!IgnoreLockMappedFailures)
      return DevAccessiblePtrOrErr.takeError();

    consumeError(DevAccessiblePtrOrErr.takeError());
    return Plugin::success();
  }

  return insertEntry(HstPtr, *DevAccessiblePtrOrErr, Size);
}

Error PinnedAllocationMapTy::unlockUnmappedHostBuffer(void *HstPtr) {
  assert(HstPtr && "Invalid pointer");

  std::lock_guard<std::shared_mutex> Lock(Mutex);

  // Check whether there is any intersecting entry.
  const EntryTy *Entry = findIntersecting(HstPtr);

  // No entry but automatic locking of mapped buffers is disabled, so
  // nothing to do.
  if (!Entry && !LockMappedBuffers)
    return Plugin::success();

  // No entry, automatic locking is enabled, but the locking may have failed, so
  // do nothing.
  if (!Entry && IgnoreLockMappedFailures)
    return Plugin::success();

  // No entry, but the automatic locking is enabled, so this is an error.
  if (!Entry)
    return Plugin::error("Locked buffer not found");

  // There is entry, so unregister a user and check whether it was the last one.
  auto LastUseOrErr = unregisterEntryUse(*Entry);
  if (!LastUseOrErr)
    return LastUseOrErr.takeError();

  // If it is not the last one, there is nothing to do.
  if (!(*LastUseOrErr))
    return Plugin::success();

  // Otherwise, if it was the last and the buffer was locked by the plugin,
  // unlock it.
  if (!Entry->ExternallyLocked)
    if (auto Err = Device.dataUnlockImpl(Entry->HstPtr))
      return Err;

  // Finally erase the entry from the map.
  return eraseEntry(*Entry);
}

Error GenericDeviceTy::synchronize(__tgt_async_info *AsyncInfo) {
  if (!AsyncInfo || !AsyncInfo->Queue)
    return Plugin::error("Invalid async info queue");

  if (auto Err = synchronizeImpl(*AsyncInfo))
    return Err;

  for (auto *Ptr : AsyncInfo->AssociatedAllocations)
    if (auto Err = dataDelete(Ptr, TargetAllocTy::TARGET_ALLOC_DEVICE))
      return Err;
  AsyncInfo->AssociatedAllocations.clear();

  return Plugin::success();
}

Error GenericDeviceTy::queryAsync(__tgt_async_info *AsyncInfo) {
  if (!AsyncInfo || !AsyncInfo->Queue)
    return Plugin::error("Invalid async info queue");

  return queryAsyncImpl(*AsyncInfo);
}

Error GenericDeviceTy::memoryVAMap(void **Addr, void *VAddr, size_t *RSize) {
  return Plugin::error("Device does not suppport VA Management");
}

Error GenericDeviceTy::memoryVAUnMap(void *VAddr, size_t Size) {
  return Plugin::error("Device does not suppport VA Management");
}

Error GenericDeviceTy::getDeviceMemorySize(uint64_t &DSize) {
  return Plugin::error(
      "Mising getDeviceMemorySize impelmentation (required by RR-heuristic");
}

Expected<void *> GenericDeviceTy::dataAlloc(int64_t Size, void *HostPtr,
                                            TargetAllocTy Kind) {
  void *Alloc = nullptr;

  if (Plugin.getRecordReplay().isRecordingOrReplaying())
    return Plugin.getRecordReplay().alloc(Size);

  switch (Kind) {
  case TARGET_ALLOC_DEFAULT:
  case TARGET_ALLOC_DEVICE_NON_BLOCKING:
  case TARGET_ALLOC_DEVICE:
    if (MemoryManager) {
      Alloc = MemoryManager->allocate(Size, HostPtr);
      if (!Alloc)
        return Plugin::error("Failed to allocate from memory manager");
      break;
    }
    [[fallthrough]];
  case TARGET_ALLOC_HOST:
  case TARGET_ALLOC_SHARED:
    Alloc = allocate(Size, HostPtr, Kind);
    if (!Alloc)
      return Plugin::error("Failed to allocate from device allocator");
  }

  // Report error if the memory manager or the device allocator did not return
  // any memory buffer.
  if (!Alloc)
    return Plugin::error("Invalid target data allocation kind or requested "
                         "allocator not implemented yet");

  // Register allocated buffer as pinned memory if the type is host memory.
  if (Kind == TARGET_ALLOC_HOST)
    if (auto Err = PinnedAllocs.registerHostBuffer(Alloc, Alloc, Size))
      return std::move(Err);

  // Keep track of the allocation stack if we track allocation traces.
  if (OMPX_TrackAllocationTraces) {
    std::string StackTrace;
    llvm::raw_string_ostream OS(StackTrace);
    llvm::sys::PrintStackTrace(OS);

    AllocationTraceInfoTy *ATI = new AllocationTraceInfoTy();
    ATI->AllocationTrace = std::move(StackTrace);
    ATI->DevicePtr = Alloc;
    ATI->HostPtr = HostPtr;
    ATI->Size = Size;
    ATI->Kind = Kind;

    auto AllocationTraceMap = AllocationTraces.getExclusiveAccessor();
    auto *&MapATI = (*AllocationTraceMap)[Alloc];
    ATI->LastAllocationInfo = MapATI;
    MapATI = ATI;
  }

  return Alloc;
}

Error GenericDeviceTy::dataDelete(void *TgtPtr, TargetAllocTy Kind) {
  // Free is a noop when recording or replaying.
  if (Plugin.getRecordReplay().isRecordingOrReplaying())
    return Plugin::success();

  // Keep track of the deallocation stack if we track allocation traces.
  if (OMPX_TrackAllocationTraces) {
    AllocationTraceInfoTy *ATI = nullptr;
    {
      auto AllocationTraceMap = AllocationTraces.getExclusiveAccessor();
      ATI = (*AllocationTraceMap)[TgtPtr];
    }

    std::string StackTrace;
    llvm::raw_string_ostream OS(StackTrace);
    llvm::sys::PrintStackTrace(OS);

    if (!ATI)
      ErrorReporter::reportDeallocationOfNonAllocatedPtr(TgtPtr, Kind, ATI,
                                                         StackTrace);

    // ATI is not null, thus we can lock it to inspect and modify it further.
    std::lock_guard<std::mutex> LG(ATI->Lock);
    if (!ATI->DeallocationTrace.empty())
      ErrorReporter::reportDeallocationOfDeallocatedPtr(TgtPtr, Kind, ATI,
                                                        StackTrace);

    if (ATI->Kind != Kind)
      ErrorReporter::reportDeallocationOfWrongPtrKind(TgtPtr, Kind, ATI,
                                                      StackTrace);

    ATI->DeallocationTrace = StackTrace;

#undef DEALLOCATION_ERROR
  }

  int Res;
  switch (Kind) {
  case TARGET_ALLOC_DEFAULT:
  case TARGET_ALLOC_DEVICE_NON_BLOCKING:
  case TARGET_ALLOC_DEVICE:
    if (MemoryManager) {
      Res = MemoryManager->free(TgtPtr);
      if (Res)
        return Plugin::error(
            "Failure to deallocate device pointer %p via memory manager",
            TgtPtr);
      break;
    }
    [[fallthrough]];
  case TARGET_ALLOC_HOST:
  case TARGET_ALLOC_SHARED:
    Res = free(TgtPtr, Kind);
    if (Res)
      return Plugin::error(
          "Failure to deallocate device pointer %p via device deallocator",
          TgtPtr);
  }

  // Unregister deallocated pinned memory buffer if the type is host memory.
  if (Kind == TARGET_ALLOC_HOST)
    if (auto Err = PinnedAllocs.unregisterHostBuffer(TgtPtr))
      return Err;

  return Plugin::success();
}

Error GenericDeviceTy::dataSubmit(void *TgtPtr, const void *HstPtr,
                                  int64_t Size, __tgt_async_info *AsyncInfo) {
  AsyncInfoWrapperTy AsyncInfoWrapper(*this, AsyncInfo);

  auto Err = dataSubmitImpl(TgtPtr, HstPtr, Size, AsyncInfoWrapper);
  AsyncInfoWrapper.finalize(Err);
  return Err;
}

Error GenericDeviceTy::dataRetrieve(void *HstPtr, const void *TgtPtr,
                                    int64_t Size, __tgt_async_info *AsyncInfo) {
  AsyncInfoWrapperTy AsyncInfoWrapper(*this, AsyncInfo);

  auto Err = dataRetrieveImpl(HstPtr, TgtPtr, Size, AsyncInfoWrapper);
  AsyncInfoWrapper.finalize(Err);
  return Err;
}

Error GenericDeviceTy::dataExchange(const void *SrcPtr, GenericDeviceTy &DstDev,
                                    void *DstPtr, int64_t Size,
                                    __tgt_async_info *AsyncInfo) {
  AsyncInfoWrapperTy AsyncInfoWrapper(*this, AsyncInfo);

  auto Err = dataExchangeImpl(SrcPtr, DstDev, DstPtr, Size, AsyncInfoWrapper);
  AsyncInfoWrapper.finalize(Err);
  return Err;
}

Error GenericDeviceTy::launchKernel(void *EntryPtr, void **ArgPtrs,
                                    ptrdiff_t *ArgOffsets,
                                    KernelArgsTy &KernelArgs,
                                    __tgt_async_info *AsyncInfo) {
  AsyncInfoWrapperTy AsyncInfoWrapper(
      *this,
      Plugin.getRecordReplay().isRecordingOrReplaying() ? nullptr : AsyncInfo);

  GenericKernelTy &GenericKernel =
      *reinterpret_cast<GenericKernelTy *>(EntryPtr);

  {
    std::string StackTrace;
    if (OMPX_TrackNumKernelLaunches) {
      llvm::raw_string_ostream OS(StackTrace);
      llvm::sys::PrintStackTrace(OS);
    }

    auto KernelTraceInfoRecord = KernelLaunchTraces.getExclusiveAccessor();
    (*KernelTraceInfoRecord)
        .emplace(&GenericKernel, std::move(StackTrace), AsyncInfo);
  }

  auto Err = GenericKernel.launch(*this, ArgPtrs, ArgOffsets, KernelArgs,
                                  AsyncInfoWrapper);

  // 'finalize' here to guarantee next record-replay actions are in-sync
  AsyncInfoWrapper.finalize(Err);

  RecordReplayTy &RecordReplay = Plugin.getRecordReplay();
  if (RecordReplay.isRecordingOrReplaying() &&
      RecordReplay.isSaveOutputEnabled())
    RecordReplay.saveKernelOutputInfo(GenericKernel.getName());

  return Err;
}

Error GenericDeviceTy::initAsyncInfo(__tgt_async_info **AsyncInfoPtr) {
  assert(AsyncInfoPtr && "Invalid async info");

  *AsyncInfoPtr = new __tgt_async_info();

  AsyncInfoWrapperTy AsyncInfoWrapper(*this, *AsyncInfoPtr);

  auto Err = initAsyncInfoImpl(AsyncInfoWrapper);
  AsyncInfoWrapper.finalize(Err);
  return Err;
}

Error GenericDeviceTy::initDeviceInfo(__tgt_device_info *DeviceInfo) {
  assert(DeviceInfo && "Invalid device info");

  return initDeviceInfoImpl(DeviceInfo);
}

Error GenericDeviceTy::printInfo() {
  InfoQueueTy InfoQueue;

  // Get the vendor-specific info entries describing the device properties.
  if (auto Err = obtainInfoImpl(InfoQueue))
    return Err;

  // Print all info entries.
  InfoQueue.print();

  return Plugin::success();
}

Error GenericDeviceTy::createEvent(void **EventPtrStorage) {
  return createEventImpl(EventPtrStorage);
}

Error GenericDeviceTy::destroyEvent(void *EventPtr) {
  return destroyEventImpl(EventPtr);
}

Error GenericDeviceTy::recordEvent(void *EventPtr,
                                   __tgt_async_info *AsyncInfo) {
  AsyncInfoWrapperTy AsyncInfoWrapper(*this, AsyncInfo);

  auto Err = recordEventImpl(EventPtr, AsyncInfoWrapper);
  AsyncInfoWrapper.finalize(Err);
  return Err;
}

Error GenericDeviceTy::waitEvent(void *EventPtr, __tgt_async_info *AsyncInfo) {
  AsyncInfoWrapperTy AsyncInfoWrapper(*this, AsyncInfo);

  auto Err = waitEventImpl(EventPtr, AsyncInfoWrapper);
  AsyncInfoWrapper.finalize(Err);
  return Err;
}

Error GenericDeviceTy::syncEvent(void *EventPtr) {
  return syncEventImpl(EventPtr);
}

bool GenericDeviceTy::useAutoZeroCopy() { return useAutoZeroCopyImpl(); }

Error GenericPluginTy::init() {
  if (Initialized)
    return Plugin::success();

  auto NumDevicesOrErr = initImpl();
  if (!NumDevicesOrErr)
    return NumDevicesOrErr.takeError();
  Initialized = true;

  NumDevices = *NumDevicesOrErr;
  if (NumDevices == 0)
    return Plugin::success();

  assert(Devices.size() == 0 && "Plugin already initialized");
  Devices.resize(NumDevices, nullptr);

  GlobalHandler = createGlobalHandler();
  assert(GlobalHandler && "Invalid global handler");

  RPCServer = new RPCServerTy(*this);
  assert(RPCServer && "Invalid RPC server");

  RecordReplay = new RecordReplayTy();
  assert(RecordReplay && "Invalid RR interface");

  return Plugin::success();
}

Error GenericPluginTy::deinit() {
  assert(Initialized && "Plugin was not initialized!");

  // Deinitialize all active devices.
  for (int32_t DeviceId = 0; DeviceId < NumDevices; ++DeviceId) {
    if (Devices[DeviceId]) {
      if (auto Err = deinitDevice(DeviceId))
        return Err;
    }
    assert(!Devices[DeviceId] && "Device was not deinitialized");
  }

  // There is no global handler if no device is available.
  if (GlobalHandler)
    delete GlobalHandler;

  if (RPCServer)
    delete RPCServer;

  if (RecordReplay)
    delete RecordReplay;

  // Perform last deinitializations on the plugin.
  if (Error Err = deinitImpl())
    return Err;
  Initialized = false;

  return Plugin::success();
}

Error GenericPluginTy::initDevice(int32_t DeviceId) {
  assert(!Devices[DeviceId] && "Device already initialized");

  // Create the device and save the reference.
  GenericDeviceTy *Device = createDevice(*this, DeviceId, NumDevices);
  assert(Device && "Invalid device");

  // Save the device reference into the list.
  Devices[DeviceId] = Device;

  // Initialize the device and its resources.
  return Device->init(*this);
}

Error GenericPluginTy::deinitDevice(int32_t DeviceId) {
  // The device may be already deinitialized.
  if (Devices[DeviceId] == nullptr)
    return Plugin::success();

  // Deinitialize the device and release its resources.
  if (auto Err = Devices[DeviceId]->deinit(*this))
    return Err;

  // Delete the device and invalidate its reference.
  delete Devices[DeviceId];
  Devices[DeviceId] = nullptr;

  return Plugin::success();
}

Expected<bool> GenericPluginTy::checkELFImage(StringRef Image) const {
  // First check if this image is a regular ELF file.
  if (!utils::elf::isELF(Image))
    return false;

  // Check if this image is an ELF with a matching machine value.
  auto MachineOrErr = utils::elf::checkMachine(Image, getMagicElfBits());
  if (!MachineOrErr)
    return MachineOrErr.takeError();

  return MachineOrErr;
}

Expected<bool> GenericPluginTy::checkBitcodeImage(StringRef Image) const {
  if (identify_magic(Image) != file_magic::bitcode)
    return false;

  LLVMContext Context;
  auto ModuleOrErr = getLazyBitcodeModule(MemoryBufferRef(Image, ""), Context,
                                          /*ShouldLazyLoadMetadata=*/true);
  if (!ModuleOrErr)
    return ModuleOrErr.takeError();
  Module &M = **ModuleOrErr;

  return Triple(M.getTargetTriple()).getArch() == getTripleArch();
}

int32_t GenericPluginTy::is_initialized() const { return Initialized; }

int32_t GenericPluginTy::is_plugin_compatible(__tgt_device_image *Image) {
  StringRef Buffer(reinterpret_cast<const char *>(Image->ImageStart),
                   target::getPtrDiff(Image->ImageEnd, Image->ImageStart));

  auto HandleError = [&](Error Err) -> bool {
    [[maybe_unused]] std::string ErrStr = toString(std::move(Err));
    DP("Failure to check validity of image %p: %s", Image, ErrStr.c_str());
    return false;
  };
  switch (identify_magic(Buffer)) {
  case file_magic::elf:
  case file_magic::elf_relocatable:
  case file_magic::elf_executable:
  case file_magic::elf_shared_object:
  case file_magic::elf_core: {
    auto MatchOrErr = checkELFImage(Buffer);
    if (Error Err = MatchOrErr.takeError())
      return HandleError(std::move(Err));
    return *MatchOrErr;
  }
  case file_magic::bitcode: {
    auto MatchOrErr = checkBitcodeImage(Buffer);
    if (Error Err = MatchOrErr.takeError())
      return HandleError(std::move(Err));
    return *MatchOrErr;
  }
  default:
    return false;
  }
}

int32_t GenericPluginTy::is_device_compatible(int32_t DeviceId,
                                              __tgt_device_image *Image) {
  StringRef Buffer(reinterpret_cast<const char *>(Image->ImageStart),
                   target::getPtrDiff(Image->ImageEnd, Image->ImageStart));

  auto HandleError = [&](Error Err) -> bool {
    [[maybe_unused]] std::string ErrStr = toString(std::move(Err));
    DP("Failure to check validity of image %p: %s", Image, ErrStr.c_str());
    return false;
  };
  switch (identify_magic(Buffer)) {
  case file_magic::elf:
  case file_magic::elf_relocatable:
  case file_magic::elf_executable:
  case file_magic::elf_shared_object:
  case file_magic::elf_core: {
    auto MatchOrErr = checkELFImage(Buffer);
    if (Error Err = MatchOrErr.takeError())
      return HandleError(std::move(Err));
    if (!*MatchOrErr)
      return false;

    // Perform plugin-dependent checks for the specific architecture if needed.
    auto CompatibleOrErr = isELFCompatible(DeviceId, Buffer);
    if (Error Err = CompatibleOrErr.takeError())
      return HandleError(std::move(Err));
    return *CompatibleOrErr;
  }
  case file_magic::bitcode: {
    auto MatchOrErr = checkBitcodeImage(Buffer);
    if (Error Err = MatchOrErr.takeError())
      return HandleError(std::move(Err));
    return *MatchOrErr;
  }
  default:
    return false;
  }
}

int32_t GenericPluginTy::is_device_initialized(int32_t DeviceId) const {
  return isValidDeviceId(DeviceId) && Devices[DeviceId] != nullptr;
}

int32_t GenericPluginTy::init_device(int32_t DeviceId) {
  auto Err = initDevice(DeviceId);
  if (Err) {
    REPORT("Failure to initialize device %d: %s\n", DeviceId,
           toString(std::move(Err)).data());
    return OFFLOAD_FAIL;
  }

  return OFFLOAD_SUCCESS;
}

int32_t GenericPluginTy::number_of_devices() { return getNumDevices(); }

int32_t GenericPluginTy::is_data_exchangable(int32_t SrcDeviceId,
                                             int32_t DstDeviceId) {
  return isDataExchangable(SrcDeviceId, DstDeviceId);
}

int32_t GenericPluginTy::initialize_record_replay(int32_t DeviceId,
                                                  int64_t MemorySize,
                                                  void *VAddr, bool isRecord,
                                                  bool SaveOutput,
                                                  uint64_t &ReqPtrArgOffset) {
  GenericDeviceTy &Device = getDevice(DeviceId);
  RecordReplayTy::RRStatusTy Status =
      isRecord ? RecordReplayTy::RRStatusTy::RRRecording
               : RecordReplayTy::RRStatusTy::RRReplaying;

  if (auto Err = RecordReplay->init(&Device, MemorySize, VAddr, Status,
                                    SaveOutput, ReqPtrArgOffset)) {
    REPORT("WARNING RR did not intialize RR-properly with %lu bytes"
           "(Error: %s)\n",
           MemorySize, toString(std::move(Err)).data());
    RecordReplay->setStatus(RecordReplayTy::RRStatusTy::RRDeactivated);

    if (!isRecord) {
      return OFFLOAD_FAIL;
    }
  }
  return OFFLOAD_SUCCESS;
}

int32_t GenericPluginTy::load_binary(int32_t DeviceId,
                                     __tgt_device_image *TgtImage,
                                     __tgt_device_binary *Binary) {
  GenericDeviceTy &Device = getDevice(DeviceId);

  auto ImageOrErr = Device.loadBinary(*this, TgtImage);
  if (!ImageOrErr) {
    auto Err = ImageOrErr.takeError();
    REPORT("Failure to load binary image %p on device %d: %s\n", TgtImage,
           DeviceId, toString(std::move(Err)).data());
    return OFFLOAD_FAIL;
  }

  DeviceImageTy *Image = *ImageOrErr;
  assert(Image != nullptr && "Invalid Image");

  *Binary = __tgt_device_binary{reinterpret_cast<uint64_t>(Image)};

  return OFFLOAD_SUCCESS;
}

void *GenericPluginTy::data_alloc(int32_t DeviceId, int64_t Size, void *HostPtr,
                                  int32_t Kind) {
  auto AllocOrErr =
      getDevice(DeviceId).dataAlloc(Size, HostPtr, (TargetAllocTy)Kind);
  if (!AllocOrErr) {
    auto Err = AllocOrErr.takeError();
    REPORT("Failure to allocate device memory: %s\n",
           toString(std::move(Err)).data());
    return nullptr;
  }
  assert(*AllocOrErr && "Null pointer upon successful allocation");

  return *AllocOrErr;
}

int32_t GenericPluginTy::data_delete(int32_t DeviceId, void *TgtPtr,
                                     int32_t Kind) {
  auto Err =
      getDevice(DeviceId).dataDelete(TgtPtr, static_cast<TargetAllocTy>(Kind));
  if (Err) {
    REPORT("Failure to deallocate device pointer %p: %s\n", TgtPtr,
           toString(std::move(Err)).data());
    return OFFLOAD_FAIL;
  }

  return OFFLOAD_SUCCESS;
}

int32_t GenericPluginTy::data_lock(int32_t DeviceId, void *Ptr, int64_t Size,
                                   void **LockedPtr) {
  auto LockedPtrOrErr = getDevice(DeviceId).dataLock(Ptr, Size);
  if (!LockedPtrOrErr) {
    auto Err = LockedPtrOrErr.takeError();
    REPORT("Failure to lock memory %p: %s\n", Ptr,
           toString(std::move(Err)).data());
    return OFFLOAD_FAIL;
  }

  if (!(*LockedPtrOrErr)) {
    REPORT("Failure to lock memory %p: obtained a null locked pointer\n", Ptr);
    return OFFLOAD_FAIL;
  }
  *LockedPtr = *LockedPtrOrErr;

  return OFFLOAD_SUCCESS;
}

int32_t GenericPluginTy::data_unlock(int32_t DeviceId, void *Ptr) {
  auto Err = getDevice(DeviceId).dataUnlock(Ptr);
  if (Err) {
    REPORT("Failure to unlock memory %p: %s\n", Ptr,
           toString(std::move(Err)).data());
    return OFFLOAD_FAIL;
  }

  return OFFLOAD_SUCCESS;
}

int32_t GenericPluginTy::data_notify_mapped(int32_t DeviceId, void *HstPtr,
                                            int64_t Size) {
  auto Err = getDevice(DeviceId).notifyDataMapped(HstPtr, Size);
  if (Err) {
    REPORT("Failure to notify data mapped %p: %s\n", HstPtr,
           toString(std::move(Err)).data());
    return OFFLOAD_FAIL;
  }

  return OFFLOAD_SUCCESS;
}

int32_t GenericPluginTy::data_notify_unmapped(int32_t DeviceId, void *HstPtr) {
  auto Err = getDevice(DeviceId).notifyDataUnmapped(HstPtr);
  if (Err) {
    REPORT("Failure to notify data unmapped %p: %s\n", HstPtr,
           toString(std::move(Err)).data());
    return OFFLOAD_FAIL;
  }

  return OFFLOAD_SUCCESS;
}

int32_t GenericPluginTy::data_submit(int32_t DeviceId, void *TgtPtr,
                                     void *HstPtr, int64_t Size) {
  return data_submit_async(DeviceId, TgtPtr, HstPtr, Size,
                           /*AsyncInfoPtr=*/nullptr);
}

int32_t GenericPluginTy::data_submit_async(int32_t DeviceId, void *TgtPtr,
                                           void *HstPtr, int64_t Size,
                                           __tgt_async_info *AsyncInfoPtr) {
  auto Err = getDevice(DeviceId).dataSubmit(TgtPtr, HstPtr, Size, AsyncInfoPtr);
  if (Err) {
    REPORT("Failure to copy data from host to device. Pointers: host "
           "= " DPxMOD ", device = " DPxMOD ", size = %" PRId64 ": %s\n",
           DPxPTR(HstPtr), DPxPTR(TgtPtr), Size,
           toString(std::move(Err)).data());
    return OFFLOAD_FAIL;
  }

  return OFFLOAD_SUCCESS;
}

int32_t GenericPluginTy::data_retrieve(int32_t DeviceId, void *HstPtr,
                                       void *TgtPtr, int64_t Size) {
  return data_retrieve_async(DeviceId, HstPtr, TgtPtr, Size,
                             /*AsyncInfoPtr=*/nullptr);
}

int32_t GenericPluginTy::data_retrieve_async(int32_t DeviceId, void *HstPtr,
                                             void *TgtPtr, int64_t Size,
                                             __tgt_async_info *AsyncInfoPtr) {
  auto Err =
      getDevice(DeviceId).dataRetrieve(HstPtr, TgtPtr, Size, AsyncInfoPtr);
  if (Err) {
    REPORT("Faliure to copy data from device to host. Pointers: host "
           "= " DPxMOD ", device = " DPxMOD ", size = %" PRId64 ": %s\n",
           DPxPTR(HstPtr), DPxPTR(TgtPtr), Size,
           toString(std::move(Err)).data());
    return OFFLOAD_FAIL;
  }

  return OFFLOAD_SUCCESS;
}

int32_t GenericPluginTy::data_exchange(int32_t SrcDeviceId, void *SrcPtr,
                                       int32_t DstDeviceId, void *DstPtr,
                                       int64_t Size) {
  return data_exchange_async(SrcDeviceId, SrcPtr, DstDeviceId, DstPtr, Size,
                             /*AsyncInfoPtr=*/nullptr);
}

int32_t GenericPluginTy::data_exchange_async(int32_t SrcDeviceId, void *SrcPtr,
                                             int DstDeviceId, void *DstPtr,
                                             int64_t Size,
                                             __tgt_async_info *AsyncInfo) {
  GenericDeviceTy &SrcDevice = getDevice(SrcDeviceId);
  GenericDeviceTy &DstDevice = getDevice(DstDeviceId);
  auto Err = SrcDevice.dataExchange(SrcPtr, DstDevice, DstPtr, Size, AsyncInfo);
  if (Err) {
    REPORT("Failure to copy data from device (%d) to device (%d). Pointers: "
           "host = " DPxMOD ", device = " DPxMOD ", size = %" PRId64 ": %s\n",
           SrcDeviceId, DstDeviceId, DPxPTR(SrcPtr), DPxPTR(DstPtr), Size,
           toString(std::move(Err)).data());
    return OFFLOAD_FAIL;
  }

  return OFFLOAD_SUCCESS;
}

int32_t GenericPluginTy::launch_kernel(int32_t DeviceId, void *TgtEntryPtr,
                                       void **TgtArgs, ptrdiff_t *TgtOffsets,
                                       KernelArgsTy *KernelArgs,
                                       __tgt_async_info *AsyncInfoPtr) {
  auto Err = getDevice(DeviceId).launchKernel(TgtEntryPtr, TgtArgs, TgtOffsets,
                                              *KernelArgs, AsyncInfoPtr);
  if (Err) {
    REPORT("Failure to run target region " DPxMOD " in device %d: %s\n",
           DPxPTR(TgtEntryPtr), DeviceId, toString(std::move(Err)).data());
    return OFFLOAD_FAIL;
  }

  return OFFLOAD_SUCCESS;
}

int32_t GenericPluginTy::synchronize(int32_t DeviceId,
                                     __tgt_async_info *AsyncInfoPtr) {
  auto Err = getDevice(DeviceId).synchronize(AsyncInfoPtr);
  if (Err) {
    REPORT("Failure to synchronize stream %p: %s\n", AsyncInfoPtr->Queue,
           toString(std::move(Err)).data());
    return OFFLOAD_FAIL;
  }

  return OFFLOAD_SUCCESS;
}

int32_t GenericPluginTy::query_async(int32_t DeviceId,
                                     __tgt_async_info *AsyncInfoPtr) {
  auto Err = getDevice(DeviceId).queryAsync(AsyncInfoPtr);
  if (Err) {
    REPORT("Failure to query stream %p: %s\n", AsyncInfoPtr->Queue,
           toString(std::move(Err)).data());
    return OFFLOAD_FAIL;
  }

  return OFFLOAD_SUCCESS;
}

void GenericPluginTy::print_device_info(int32_t DeviceId) {
  if (auto Err = getDevice(DeviceId).printInfo())
    REPORT("Failure to print device %d info: %s\n", DeviceId,
           toString(std::move(Err)).data());
}

int32_t GenericPluginTy::create_event(int32_t DeviceId, void **EventPtr) {
  auto Err = getDevice(DeviceId).createEvent(EventPtr);
  if (Err) {
    REPORT("Failure to create event: %s\n", toString(std::move(Err)).data());
    return OFFLOAD_FAIL;
  }

  return OFFLOAD_SUCCESS;
}

int32_t GenericPluginTy::record_event(int32_t DeviceId, void *EventPtr,
                                      __tgt_async_info *AsyncInfoPtr) {
  auto Err = getDevice(DeviceId).recordEvent(EventPtr, AsyncInfoPtr);
  if (Err) {
    REPORT("Failure to record event %p: %s\n", EventPtr,
           toString(std::move(Err)).data());
    return OFFLOAD_FAIL;
  }

  return OFFLOAD_SUCCESS;
}

int32_t GenericPluginTy::wait_event(int32_t DeviceId, void *EventPtr,
                                    __tgt_async_info *AsyncInfoPtr) {
  auto Err = getDevice(DeviceId).waitEvent(EventPtr, AsyncInfoPtr);
  if (Err) {
    REPORT("Failure to wait event %p: %s\n", EventPtr,
           toString(std::move(Err)).data());
    return OFFLOAD_FAIL;
  }

  return OFFLOAD_SUCCESS;
}

int32_t GenericPluginTy::sync_event(int32_t DeviceId, void *EventPtr) {
  auto Err = getDevice(DeviceId).syncEvent(EventPtr);
  if (Err) {
    REPORT("Failure to synchronize event %p: %s\n", EventPtr,
           toString(std::move(Err)).data());
    return OFFLOAD_FAIL;
  }

  return OFFLOAD_SUCCESS;
}

int32_t GenericPluginTy::destroy_event(int32_t DeviceId, void *EventPtr) {
  auto Err = getDevice(DeviceId).destroyEvent(EventPtr);
  if (Err) {
    REPORT("Failure to destroy event %p: %s\n", EventPtr,
           toString(std::move(Err)).data());
    return OFFLOAD_FAIL;
  }

  return OFFLOAD_SUCCESS;
}

void GenericPluginTy::set_info_flag(uint32_t NewInfoLevel) {
  std::atomic<uint32_t> &InfoLevel = getInfoLevelInternal();
  InfoLevel.store(NewInfoLevel);
}

int32_t GenericPluginTy::init_async_info(int32_t DeviceId,
                                         __tgt_async_info **AsyncInfoPtr) {
  assert(AsyncInfoPtr && "Invalid async info");

  auto Err = getDevice(DeviceId).initAsyncInfo(AsyncInfoPtr);
  if (Err) {
    REPORT("Failure to initialize async info at " DPxMOD " on device %d: %s\n",
           DPxPTR(*AsyncInfoPtr), DeviceId, toString(std::move(Err)).data());
    return OFFLOAD_FAIL;
  }

  return OFFLOAD_SUCCESS;
}

int32_t GenericPluginTy::init_device_info(int32_t DeviceId,
                                          __tgt_device_info *DeviceInfo,
                                          const char **ErrStr) {
  *ErrStr = "";

  auto Err = getDevice(DeviceId).initDeviceInfo(DeviceInfo);
  if (Err) {
    REPORT("Failure to initialize device info at " DPxMOD " on device %d: %s\n",
           DPxPTR(DeviceInfo), DeviceId, toString(std::move(Err)).data());
    return OFFLOAD_FAIL;
  }

  return OFFLOAD_SUCCESS;
}

int32_t GenericPluginTy::set_device_identifier(int32_t UserId,
                                               int32_t DeviceId) {
  UserDeviceIds[DeviceId] = UserId;

  return OFFLOAD_SUCCESS;
}

int32_t GenericPluginTy::use_auto_zero_copy(int32_t DeviceId) {
  return getDevice(DeviceId).useAutoZeroCopy();
}

int32_t GenericPluginTy::get_global(__tgt_device_binary Binary, uint64_t Size,
                                    const char *Name, void **DevicePtr) {
  assert(Binary.handle && "Invalid device binary handle");
  DeviceImageTy &Image = *reinterpret_cast<DeviceImageTy *>(Binary.handle);

  GenericDeviceTy &Device = Image.getDevice();

  GlobalTy DeviceGlobal(Name, Size);
  GenericGlobalHandlerTy &GHandler = getGlobalHandler();
  if (auto Err =
          GHandler.getGlobalMetadataFromDevice(Device, Image, DeviceGlobal)) {
    REPORT("Failure to look up global address: %s\n",
           toString(std::move(Err)).data());
    return OFFLOAD_FAIL;
  }

  *DevicePtr = DeviceGlobal.getPtr();
  assert(DevicePtr && "Invalid device global's address");

  // Save the loaded globals if we are recording.
  RecordReplayTy &RecordReplay = Device.Plugin.getRecordReplay();
  if (RecordReplay.isRecording())
    RecordReplay.addEntry(Name, Size, *DevicePtr);

  return OFFLOAD_SUCCESS;
}

int32_t GenericPluginTy::get_function(__tgt_device_binary Binary,
                                      const char *Name, void **KernelPtr) {
  assert(Binary.handle && "Invalid device binary handle");
  DeviceImageTy &Image = *reinterpret_cast<DeviceImageTy *>(Binary.handle);

  GenericDeviceTy &Device = Image.getDevice();

  auto KernelOrErr = Device.constructKernel(Name);
  if (Error Err = KernelOrErr.takeError()) {
    REPORT("Failure to look up kernel: %s\n", toString(std::move(Err)).data());
    return OFFLOAD_FAIL;
  }

  GenericKernelTy &Kernel = *KernelOrErr;
  if (auto Err = Kernel.init(Device, Image)) {
    REPORT("Failure to init kernel: %s\n", toString(std::move(Err)).data());
    return OFFLOAD_FAIL;
  }

  // Note that this is not the kernel's device address.
  *KernelPtr = &Kernel;
  return OFFLOAD_SUCCESS;
}

bool llvm::omp::target::plugin::libomptargetSupportsRPC() {
#ifdef LIBOMPTARGET_RPC_SUPPORT
  return true;
#else
  return false;
#endif
}<|MERGE_RESOLUTION|>--- conflicted
+++ resolved
@@ -852,7 +852,6 @@
     if (!ProfOrErr)
       return ProfOrErr.takeError();
 
-<<<<<<< HEAD
     // Dump out profdata
     if ((OMPX_DebugKind.get() & uint32_t(DeviceDebugKind::PGODump)) ==
         uint32_t(DeviceDebugKind::PGODump))
@@ -861,10 +860,6 @@
     // Write data to profiling file
     if (auto Err = ProfOrErr->write())
       return Err;
-=======
-    // TODO: write data to profiling file
-    ProfOrErr->dump();
->>>>>>> 8b28e2eb
   }
 
   // Delete the memory manager before deinitializing the device. Otherwise,
