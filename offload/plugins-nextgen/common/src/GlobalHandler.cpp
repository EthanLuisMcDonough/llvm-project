--- conflicted
+++ resolved
@@ -177,29 +177,19 @@
 GenericGlobalHandlerTy::readProfilingGlobals(GenericDeviceTy &Device,
                                              DeviceImageTy &Image) {
   GPUProfGlobals DeviceProfileData;
-<<<<<<< HEAD
-  auto ELFObj = getELFObjectFile(Image);
-  if (!ELFObj)
-    return ELFObj.takeError();
-=======
   auto ObjFile = getELFObjectFile(Image);
   if (!ObjFile)
     return ObjFile.takeError();
 
   std::unique_ptr<ELFObjectFileBase> ELFObj(
       static_cast<ELFObjectFileBase *>(ObjFile->release()));
->>>>>>> 2031e49c
   DeviceProfileData.TargetTriple = ELFObj->makeTriple();
 
   // Iterate through elf symbols
   for (auto &Sym : ELFObj->symbols()) {
     auto NameOrErr = Sym.getName();
     if (!NameOrErr)
-<<<<<<< HEAD
-      return ELFObj.takeError();
-=======
       return NameOrErr.takeError();
->>>>>>> 2031e49c
 
     // Check if given current global is a profiling global based
     // on name
@@ -216,11 +206,7 @@
       GlobalTy CountGlobal(NameOrErr->str(), Sym.getSize(), Counts.data());
       if (auto Err = readGlobalFromDevice(Device, Image, CountGlobal))
         return Err;
-<<<<<<< HEAD
       DeviceProfileData.Counts.append(std::move(Counts));
-=======
-      DeviceProfileData.Counts.push_back(std::move(Counts));
->>>>>>> 2031e49c
     } else if (NameOrErr->starts_with(getInstrProfDataVarPrefix())) {
       // Read profiling data for this global variable
       __llvm_profile_data Data{};
@@ -238,7 +224,6 @@
          << "\n";
 
   outs() << "======== Counters =========\n";
-<<<<<<< HEAD
   for (size_t i = 0; i < Counts.size(); i++) {
     if (i > 0 && i % 10 == 0)
       outs() << "\n";
@@ -247,17 +232,6 @@
     outs() << Counts[i];
   }
   outs() << "\n";
-=======
-  for (const auto &Count : Counts) {
-    outs() << "[";
-    for (size_t i = 0; i < Count.size(); i++) {
-      if (i == 0)
-        outs() << " ";
-      outs() << Count[i] << " ";
-    }
-    outs() << "]\n";
-  }
->>>>>>> 2031e49c
 
   outs() << "========== Data ===========\n";
   for (const auto &ProfData : Data) {
@@ -281,7 +255,6 @@
   }
   Symtab.dumpNames(outs());
   outs() << "===========================\n";
-<<<<<<< HEAD
 }
 
 Error GPUProfGlobals::write() const {
@@ -322,6 +295,4 @@
     return Plugin::error("Error writing GPU PGO data to file");
 
   return Plugin::success();
-=======
->>>>>>> 2031e49c
 }