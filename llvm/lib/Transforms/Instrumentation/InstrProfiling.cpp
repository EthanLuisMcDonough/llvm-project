--- conflicted
+++ resolved
@@ -869,13 +869,8 @@
                       llvm::InstrProfValueKind::IPVK_MemOPSize);
   CallInst *Call = nullptr;
   auto *TLI = &GetTLI(*Ind->getFunction());
-<<<<<<< HEAD
-  auto *NormalizedPtr = ConstantExpr::getPointerBitCastOrAddrSpaceCast(
-      DataVar, PointerType::getUnqual(M.getContext()));
-=======
   auto *NormalizedDataVarPtr = ConstantExpr::getPointerBitCastOrAddrSpaceCast(
       DataVar, PointerType::get(M.getContext(), 0));
->>>>>>> b90c0158
 
   // To support value profiling calls within Windows exception handlers, funclet
   // information contained within operand bundles needs to be copied over to
@@ -884,20 +879,12 @@
   SmallVector<OperandBundleDef, 1> OpBundles;
   Ind->getOperandBundlesAsDefs(OpBundles);
   if (!IsMemOpSize) {
-<<<<<<< HEAD
-    Value *Args[3] = {Ind->getTargetValue(), NormalizedPtr,
-=======
     Value *Args[3] = {Ind->getTargetValue(), NormalizedDataVarPtr,
->>>>>>> b90c0158
                       Builder.getInt32(Index)};
     Call = Builder.CreateCall(getOrInsertValueProfilingCall(M, *TLI), Args,
                               OpBundles);
   } else {
-<<<<<<< HEAD
-    Value *Args[3] = {Ind->getTargetValue(), NormalizedPtr,
-=======
     Value *Args[3] = {Ind->getTargetValue(), NormalizedDataVarPtr,
->>>>>>> b90c0158
                       Builder.getInt32(Index)};
     Call = Builder.CreateCall(
         getOrInsertValueProfilingCall(M, *TLI, ValueProfilingCallType::MemOp),
@@ -1593,11 +1580,7 @@
     ValuesVar->setAlignment(Align(8));
     maybeSetComdat(ValuesVar, Fn, CntsVarName);
     ValuesPtrExpr = ConstantExpr::getPointerBitCastOrAddrSpaceCast(
-<<<<<<< HEAD
-        ValuesVar, PointerType::getUnqual(Fn->getContext()));
-=======
         ValuesVar, PointerType::get(Fn->getContext(), 0));
->>>>>>> b90c0158
   }
 
   uint64_t NumCounters = Inc->getNumCounters()->getZExtValue();
