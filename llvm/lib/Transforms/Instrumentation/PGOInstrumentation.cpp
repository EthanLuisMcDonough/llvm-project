--- conflicted
+++ resolved
@@ -903,18 +903,6 @@
 
   const bool IsCtxProf = InstrumentationType == PGOInstrumentationType::CTXPROF;
   FuncPGOInstrumentation<PGOEdge, PGOBBInfo> FuncInfo(
-<<<<<<< HEAD
-      F, TLI, ComdatMembers, true, BPI, BFI, IsCS, shouldInstrumentEntryBB(),
-      PGOBlockCoverage);
-
-  auto Name = FuncInfo.FuncNameVar;
-  auto CFGHash = ConstantInt::get(Type::getInt64Ty(M->getContext()),
-                                  FuncInfo.FunctionHash);
-  // Make sure that pointer to global is passed in with zero addrspace
-  // This is relevant during GPU profiling
-  auto *NormalizedNamePtr = ConstantExpr::getPointerBitCastOrAddrSpaceCast(
-      Name, PointerType::get(M->getContext(), 0));
-=======
       F, TLI, ComdatMembers, /*CreateGlobalVar=*/!IsCtxProf, BPI, BFI,
       InstrumentationType == PGOInstrumentationType::CSFDO,
       shouldInstrumentEntryBB(), PGOBlockCoverage);
@@ -926,18 +914,13 @@
   // This is relevant during GPU profiling
   auto *NormalizedNamePtr = ConstantExpr::getPointerBitCastOrAddrSpaceCast(
       Name, PointerType::get(M.getContext(), 0));
->>>>>>> 8b28e2eb
   if (PGOFunctionEntryCoverage) {
     auto &EntryBB = F.getEntryBlock();
     IRBuilder<> Builder(&EntryBB, EntryBB.getFirstInsertionPt());
     // llvm.instrprof.cover(i8* <name>, i64 <hash>, i32 <num-counters>,
     //                      i32 <index>)
     Builder.CreateCall(
-<<<<<<< HEAD
-        Intrinsic::getDeclaration(M, Intrinsic::instrprof_cover),
-=======
         Intrinsic::getDeclaration(&M, Intrinsic::instrprof_cover),
->>>>>>> 8b28e2eb
         {NormalizedNamePtr, CFGHash, Builder.getInt32(1), Builder.getInt32(0)});
     return;
   }
@@ -992,11 +975,7 @@
     // llvm.instrprof.timestamp(i8* <name>, i64 <hash>, i32 <num-counters>,
     //                          i32 <index>)
     Builder.CreateCall(
-<<<<<<< HEAD
-        Intrinsic::getDeclaration(M, Intrinsic::instrprof_timestamp),
-=======
         Intrinsic::getDeclaration(&M, Intrinsic::instrprof_timestamp),
->>>>>>> 8b28e2eb
         {NormalizedNamePtr, CFGHash, Builder.getInt32(NumCounters),
          Builder.getInt32(I)});
     I += PGOBlockCoverage ? 8 : 1;
@@ -1009,15 +988,9 @@
     // llvm.instrprof.increment(i8* <name>, i64 <hash>, i32 <num-counters>,
     //                          i32 <index>)
     Builder.CreateCall(
-<<<<<<< HEAD
-        Intrinsic::getDeclaration(M, PGOBlockCoverage
-                                         ? Intrinsic::instrprof_cover
-                                         : Intrinsic::instrprof_increment),
-=======
         Intrinsic::getDeclaration(&M, PGOBlockCoverage
                                           ? Intrinsic::instrprof_cover
                                           : Intrinsic::instrprof_increment),
->>>>>>> 8b28e2eb
         {NormalizedNamePtr, CFGHash, Builder.getInt32(NumCounters),
          Builder.getInt32(I++)});
   }
@@ -1063,20 +1036,12 @@
       assert(ToProfile && "value profiling Value is of unexpected type");
 
       auto *NormalizedNamePtr = ConstantExpr::getPointerBitCastOrAddrSpaceCast(
-<<<<<<< HEAD
-          Name, PointerType::get(M->getContext(), 0));
-=======
           Name, PointerType::get(M.getContext(), 0));
->>>>>>> 8b28e2eb
 
       SmallVector<OperandBundleDef, 1> OpBundles;
       populateEHOperandBundle(Cand, BlockColors, OpBundles);
       Builder.CreateCall(
-<<<<<<< HEAD
-          Intrinsic::getDeclaration(M, Intrinsic::instrprof_value_profile),
-=======
           Intrinsic::getDeclaration(&M, Intrinsic::instrprof_value_profile),
->>>>>>> 8b28e2eb
           {NormalizedNamePtr, Builder.getInt64(FuncInfo.FunctionHash),
            ToProfile, Builder.getInt32(Kind), Builder.getInt32(SiteIndex++)},
           OpBundles);
