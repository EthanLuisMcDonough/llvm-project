--- conflicted
+++ resolved
@@ -884,11 +884,7 @@
                                   FuncInfo.FunctionHash);
   // Make sure that pointer to global is passed in with zero addrspace
   // This is relevant during GPU profiling
-<<<<<<< HEAD
-  auto *NormalizedPtr = ConstantExpr::getPointerBitCastOrAddrSpaceCast(
-=======
   auto *NormalizedNamePtr = ConstantExpr::getPointerBitCastOrAddrSpaceCast(
->>>>>>> b90c0158
       Name, PointerType::get(M->getContext(), 0));
   if (PGOFunctionEntryCoverage) {
     auto &EntryBB = F.getEntryBlock();
@@ -897,11 +893,7 @@
     //                      i32 <index>)
     Builder.CreateCall(
         Intrinsic::getDeclaration(M, Intrinsic::instrprof_cover),
-<<<<<<< HEAD
-        {NormalizedPtr, CFGHash, Builder.getInt32(1), Builder.getInt32(0)});
-=======
         {NormalizedNamePtr, CFGHash, Builder.getInt32(1), Builder.getInt32(0)});
->>>>>>> b90c0158
     return;
   }
 
@@ -956,11 +948,7 @@
     //                          i32 <index>)
     Builder.CreateCall(
         Intrinsic::getDeclaration(M, Intrinsic::instrprof_timestamp),
-<<<<<<< HEAD
-        {NormalizedPtr, CFGHash, Builder.getInt32(NumCounters),
-=======
         {NormalizedNamePtr, CFGHash, Builder.getInt32(NumCounters),
->>>>>>> b90c0158
          Builder.getInt32(I)});
     I += PGOBlockCoverage ? 8 : 1;
   }
@@ -975,11 +963,7 @@
         Intrinsic::getDeclaration(M, PGOBlockCoverage
                                          ? Intrinsic::instrprof_cover
                                          : Intrinsic::instrprof_increment),
-<<<<<<< HEAD
-        {NormalizedPtr, CFGHash, Builder.getInt32(NumCounters),
-=======
         {NormalizedNamePtr, CFGHash, Builder.getInt32(NumCounters),
->>>>>>> b90c0158
          Builder.getInt32(I++)});
   }
 
@@ -1023,24 +1007,15 @@
         ToProfile = Builder.CreatePtrToInt(Cand.V, Builder.getInt64Ty());
       assert(ToProfile && "value profiling Value is of unexpected type");
 
-<<<<<<< HEAD
-      auto *NormalizedPtr = ConstantExpr::getPointerBitCastOrAddrSpaceCast(
-=======
       auto *NormalizedNamePtr = ConstantExpr::getPointerBitCastOrAddrSpaceCast(
->>>>>>> b90c0158
           Name, PointerType::get(M->getContext(), 0));
 
       SmallVector<OperandBundleDef, 1> OpBundles;
       populateEHOperandBundle(Cand, BlockColors, OpBundles);
       Builder.CreateCall(
           Intrinsic::getDeclaration(M, Intrinsic::instrprof_value_profile),
-<<<<<<< HEAD
-          {NormalizedPtr, Builder.getInt64(FuncInfo.FunctionHash), ToProfile,
-           Builder.getInt32(Kind), Builder.getInt32(SiteIndex++)},
-=======
           {NormalizedNamePtr, Builder.getInt64(FuncInfo.FunctionHash),
            ToProfile, Builder.getInt32(Kind), Builder.getInt32(SiteIndex++)},
->>>>>>> b90c0158
           OpBundles);
     }
   } // IPVK_First <= Kind <= IPVK_Last
@@ -1713,20 +1688,12 @@
   IRBuilder<> Builder(&SI);
   Type *Int64Ty = Builder.getInt64Ty();
   auto *Step = Builder.CreateZExt(SI.getCondition(), Int64Ty);
-<<<<<<< HEAD
-  auto *NormalizedPtr = ConstantExpr::getPointerBitCastOrAddrSpaceCast(
-      FuncNameVar, PointerType::get(M->getContext(), 0));
-  Builder.CreateCall(
-      Intrinsic::getDeclaration(M, Intrinsic::instrprof_increment_step),
-      {NormalizedPtr, Builder.getInt64(FuncHash),
-=======
   auto *NormalizedFuncNameVarPtr =
       ConstantExpr::getPointerBitCastOrAddrSpaceCast(
           FuncNameVar, PointerType::get(M->getContext(), 0));
   Builder.CreateCall(
       Intrinsic::getDeclaration(M, Intrinsic::instrprof_increment_step),
       {NormalizedFuncNameVarPtr, Builder.getInt64(FuncHash),
->>>>>>> b90c0158
        Builder.getInt32(TotalNumCtrs), Builder.getInt32(*CurCtrIdx), Step});
   ++(*CurCtrIdx);
 }
