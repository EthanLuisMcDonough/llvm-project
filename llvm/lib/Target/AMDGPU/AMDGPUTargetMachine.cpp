--- conflicted
+++ resolved
@@ -441,15 +441,13 @@
   cl::Hidden);
 
 static cl::opt<bool>
-<<<<<<< HEAD
     EnableOffloadSanitizer("amdgpu-enable-offload-sanitizer",
                            cl::desc("Enable the offload sanitizer"),
                            cl::init(false), cl::Hidden);
-=======
+static cl::opt<bool>
     EnableAMDGPUAttributor("amdgpu-attributor-enable",
                            cl::desc("Enable AMDGPUAttributorPass"),
                            cl::init(true), cl::Hidden);
->>>>>>> 308c0074
 
 extern "C" LLVM_EXTERNAL_VISIBILITY void LLVMInitializeAMDGPUTarget() {
   // Register the target
