//===-- AMDGPUTargetMachine.cpp - TargetMachine for hw codegen targets-----===//
//
// Part of the LLVM Project, under the Apache License v2.0 with LLVM Exceptions.
// See https://llvm.org/LICENSE.txt for license information.
// SPDX-License-Identifier: Apache-2.0 WITH LLVM-exception
//
//===----------------------------------------------------------------------===//
//
/// \file
/// This file contains both AMDGPU target machine and the CodeGen pass builder.
/// The AMDGPU target machine contains all of the hardware specific information
/// needed to emit code for SI+ GPUs in the legacy pass manager pipeline. The
/// CodeGen pass builder handles the pass pipeline for new pass manager.
//
//===----------------------------------------------------------------------===//

#include "AMDGPUTargetMachine.h"
#include "AMDGPU.h"
#include "AMDGPUAliasAnalysis.h"
#include "AMDGPUCtorDtorLowering.h"
#include "AMDGPUExportClustering.h"
#include "AMDGPUIGroupLP.h"
#include "AMDGPUISelDAGToDAG.h"
#include "AMDGPUMacroFusion.h"
#include "AMDGPUPerfHintAnalysis.h"
#include "AMDGPURegBankSelect.h"
#include "AMDGPUSplitModule.h"
#include "AMDGPUTargetObjectFile.h"
#include "AMDGPUTargetTransformInfo.h"
#include "AMDGPUUnifyDivergentExitNodes.h"
#include "GCNDPPCombine.h"
#include "GCNIterativeScheduler.h"
#include "GCNSchedStrategy.h"
#include "GCNVOPDUtils.h"
#include "R600.h"
#include "R600TargetMachine.h"
#include "SIFixSGPRCopies.h"
#include "SIFoldOperands.h"
#include "SILoadStoreOptimizer.h"
#include "SILowerSGPRSpills.h"
#include "SIMachineFunctionInfo.h"
#include "SIMachineScheduler.h"
#include "SIPeepholeSDWA.h"
#include "SIPreAllocateWWMRegs.h"
#include "SIShrinkInstructions.h"
#include "TargetInfo/AMDGPUTargetInfo.h"
#include "Utils/AMDGPUBaseInfo.h"
#include "llvm/Analysis/CGSCCPassManager.h"
#include "llvm/Analysis/CallGraphSCCPass.h"
#include "llvm/Analysis/UniformityAnalysis.h"
#include "llvm/CodeGen/DeadMachineInstructionElim.h"
#include "llvm/CodeGen/GlobalISel/CSEInfo.h"
#include "llvm/CodeGen/GlobalISel/IRTranslator.h"
#include "llvm/CodeGen/GlobalISel/InstructionSelect.h"
#include "llvm/CodeGen/GlobalISel/Legalizer.h"
#include "llvm/CodeGen/GlobalISel/Localizer.h"
#include "llvm/CodeGen/GlobalISel/RegBankSelect.h"
#include "llvm/CodeGen/MIRParser/MIParser.h"
#include "llvm/CodeGen/MachineCSE.h"
#include "llvm/CodeGen/MachineLICM.h"
#include "llvm/CodeGen/Passes.h"
#include "llvm/CodeGen/RegAllocRegistry.h"
#include "llvm/CodeGen/TargetPassConfig.h"
#include "llvm/IR/IntrinsicsAMDGPU.h"
#include "llvm/IR/PassManager.h"
#include "llvm/IR/PatternMatch.h"
#include "llvm/InitializePasses.h"
#include "llvm/MC/TargetRegistry.h"
#include "llvm/Passes/PassBuilder.h"
#include "llvm/Support/FormatVariadic.h"
#include "llvm/Transforms/HipStdPar/HipStdPar.h"
#include "llvm/Transforms/IPO.h"
#include "llvm/Transforms/IPO/AlwaysInliner.h"
#include "llvm/Transforms/IPO/ExpandVariadics.h"
#include "llvm/Transforms/IPO/GlobalDCE.h"
#include "llvm/Transforms/IPO/Internalize.h"
#include "llvm/Transforms/Instrumentation/OffloadSanitizer.h"
#include "llvm/Transforms/Scalar.h"
#include "llvm/Transforms/Scalar/EarlyCSE.h"
#include "llvm/Transforms/Scalar/FlattenCFG.h"
#include "llvm/Transforms/Scalar/GVN.h"
#include "llvm/Transforms/Scalar/InferAddressSpaces.h"
#include "llvm/Transforms/Scalar/LICM.h"
#include "llvm/Transforms/Scalar/LoopDataPrefetch.h"
#include "llvm/Transforms/Scalar/NaryReassociate.h"
#include "llvm/Transforms/Scalar/SeparateConstOffsetFromGEP.h"
#include "llvm/Transforms/Scalar/Sink.h"
#include "llvm/Transforms/Scalar/StraightLineStrengthReduce.h"
#include "llvm/Transforms/Scalar/StructurizeCFG.h"
#include "llvm/Transforms/Utils.h"
#include "llvm/Transforms/Utils/FixIrreducible.h"
#include "llvm/Transforms/Utils/LCSSA.h"
#include "llvm/Transforms/Utils/LowerSwitch.h"
#include "llvm/Transforms/Utils/SimplifyLibCalls.h"
#include "llvm/Transforms/Utils/UnifyLoopExits.h"
#include "llvm/Transforms/Vectorize/LoadStoreVectorizer.h"
#include <optional>

using namespace llvm;
using namespace llvm::PatternMatch;

namespace {
class SGPRRegisterRegAlloc : public RegisterRegAllocBase<SGPRRegisterRegAlloc> {
public:
  SGPRRegisterRegAlloc(const char *N, const char *D, FunctionPassCtor C)
    : RegisterRegAllocBase(N, D, C) {}
};

class VGPRRegisterRegAlloc : public RegisterRegAllocBase<VGPRRegisterRegAlloc> {
public:
  VGPRRegisterRegAlloc(const char *N, const char *D, FunctionPassCtor C)
    : RegisterRegAllocBase(N, D, C) {}
};

class WWMRegisterRegAlloc : public RegisterRegAllocBase<WWMRegisterRegAlloc> {
public:
  WWMRegisterRegAlloc(const char *N, const char *D, FunctionPassCtor C)
      : RegisterRegAllocBase(N, D, C) {}
};

static bool onlyAllocateSGPRs(const TargetRegisterInfo &TRI,
                              const MachineRegisterInfo &MRI,
                              const Register Reg) {
  const TargetRegisterClass *RC = MRI.getRegClass(Reg);
  return static_cast<const SIRegisterInfo &>(TRI).isSGPRClass(RC);
}

static bool onlyAllocateVGPRs(const TargetRegisterInfo &TRI,
                              const MachineRegisterInfo &MRI,
                              const Register Reg) {
  const TargetRegisterClass *RC = MRI.getRegClass(Reg);
  return !static_cast<const SIRegisterInfo &>(TRI).isSGPRClass(RC);
}

static bool onlyAllocateWWMRegs(const TargetRegisterInfo &TRI,
                                const MachineRegisterInfo &MRI,
                                const Register Reg) {
  const SIMachineFunctionInfo *MFI =
      MRI.getMF().getInfo<SIMachineFunctionInfo>();
  const TargetRegisterClass *RC = MRI.getRegClass(Reg);
  return !static_cast<const SIRegisterInfo &>(TRI).isSGPRClass(RC) &&
         MFI->checkFlag(Reg, AMDGPU::VirtRegFlag::WWM_REG);
}

/// -{sgpr|wwm|vgpr}-regalloc=... command line option.
static FunctionPass *useDefaultRegisterAllocator() { return nullptr; }

/// A dummy default pass factory indicates whether the register allocator is
/// overridden on the command line.
static llvm::once_flag InitializeDefaultSGPRRegisterAllocatorFlag;
static llvm::once_flag InitializeDefaultVGPRRegisterAllocatorFlag;
static llvm::once_flag InitializeDefaultWWMRegisterAllocatorFlag;

static SGPRRegisterRegAlloc
defaultSGPRRegAlloc("default",
                    "pick SGPR register allocator based on -O option",
                    useDefaultRegisterAllocator);

static cl::opt<SGPRRegisterRegAlloc::FunctionPassCtor, false,
               RegisterPassParser<SGPRRegisterRegAlloc>>
SGPRRegAlloc("sgpr-regalloc", cl::Hidden, cl::init(&useDefaultRegisterAllocator),
             cl::desc("Register allocator to use for SGPRs"));

static cl::opt<VGPRRegisterRegAlloc::FunctionPassCtor, false,
               RegisterPassParser<VGPRRegisterRegAlloc>>
VGPRRegAlloc("vgpr-regalloc", cl::Hidden, cl::init(&useDefaultRegisterAllocator),
             cl::desc("Register allocator to use for VGPRs"));

static cl::opt<WWMRegisterRegAlloc::FunctionPassCtor, false,
               RegisterPassParser<WWMRegisterRegAlloc>>
    WWMRegAlloc("wwm-regalloc", cl::Hidden,
                cl::init(&useDefaultRegisterAllocator),
                cl::desc("Register allocator to use for WWM registers"));

static void initializeDefaultSGPRRegisterAllocatorOnce() {
  RegisterRegAlloc::FunctionPassCtor Ctor = SGPRRegisterRegAlloc::getDefault();

  if (!Ctor) {
    Ctor = SGPRRegAlloc;
    SGPRRegisterRegAlloc::setDefault(SGPRRegAlloc);
  }
}

static void initializeDefaultVGPRRegisterAllocatorOnce() {
  RegisterRegAlloc::FunctionPassCtor Ctor = VGPRRegisterRegAlloc::getDefault();

  if (!Ctor) {
    Ctor = VGPRRegAlloc;
    VGPRRegisterRegAlloc::setDefault(VGPRRegAlloc);
  }
}

static void initializeDefaultWWMRegisterAllocatorOnce() {
  RegisterRegAlloc::FunctionPassCtor Ctor = WWMRegisterRegAlloc::getDefault();

  if (!Ctor) {
    Ctor = WWMRegAlloc;
    WWMRegisterRegAlloc::setDefault(WWMRegAlloc);
  }
}

static FunctionPass *createBasicSGPRRegisterAllocator() {
  return createBasicRegisterAllocator(onlyAllocateSGPRs);
}

static FunctionPass *createGreedySGPRRegisterAllocator() {
  return createGreedyRegisterAllocator(onlyAllocateSGPRs);
}

static FunctionPass *createFastSGPRRegisterAllocator() {
  return createFastRegisterAllocator(onlyAllocateSGPRs, false);
}

static FunctionPass *createBasicVGPRRegisterAllocator() {
  return createBasicRegisterAllocator(onlyAllocateVGPRs);
}

static FunctionPass *createGreedyVGPRRegisterAllocator() {
  return createGreedyRegisterAllocator(onlyAllocateVGPRs);
}

static FunctionPass *createFastVGPRRegisterAllocator() {
  return createFastRegisterAllocator(onlyAllocateVGPRs, true);
}

static FunctionPass *createBasicWWMRegisterAllocator() {
  return createBasicRegisterAllocator(onlyAllocateWWMRegs);
}

static FunctionPass *createGreedyWWMRegisterAllocator() {
  return createGreedyRegisterAllocator(onlyAllocateWWMRegs);
}

static FunctionPass *createFastWWMRegisterAllocator() {
  return createFastRegisterAllocator(onlyAllocateWWMRegs, false);
}

static SGPRRegisterRegAlloc basicRegAllocSGPR(
  "basic", "basic register allocator", createBasicSGPRRegisterAllocator);
static SGPRRegisterRegAlloc greedyRegAllocSGPR(
  "greedy", "greedy register allocator", createGreedySGPRRegisterAllocator);

static SGPRRegisterRegAlloc fastRegAllocSGPR(
  "fast", "fast register allocator", createFastSGPRRegisterAllocator);


static VGPRRegisterRegAlloc basicRegAllocVGPR(
  "basic", "basic register allocator", createBasicVGPRRegisterAllocator);
static VGPRRegisterRegAlloc greedyRegAllocVGPR(
  "greedy", "greedy register allocator", createGreedyVGPRRegisterAllocator);

static VGPRRegisterRegAlloc fastRegAllocVGPR(
  "fast", "fast register allocator", createFastVGPRRegisterAllocator);
static WWMRegisterRegAlloc basicRegAllocWWMReg("basic",
                                               "basic register allocator",
                                               createBasicWWMRegisterAllocator);
static WWMRegisterRegAlloc
    greedyRegAllocWWMReg("greedy", "greedy register allocator",
                         createGreedyWWMRegisterAllocator);
static WWMRegisterRegAlloc fastRegAllocWWMReg("fast", "fast register allocator",
                                              createFastWWMRegisterAllocator);

static bool isLTOPreLink(ThinOrFullLTOPhase Phase) {
  return Phase == ThinOrFullLTOPhase::FullLTOPreLink ||
         Phase == ThinOrFullLTOPhase::ThinLTOPreLink;
}
} // anonymous namespace

static cl::opt<bool>
EnableEarlyIfConversion("amdgpu-early-ifcvt", cl::Hidden,
                        cl::desc("Run early if-conversion"),
                        cl::init(false));

static cl::opt<bool>
OptExecMaskPreRA("amdgpu-opt-exec-mask-pre-ra", cl::Hidden,
            cl::desc("Run pre-RA exec mask optimizations"),
            cl::init(true));

static cl::opt<bool>
    LowerCtorDtor("amdgpu-lower-global-ctor-dtor",
                  cl::desc("Lower GPU ctor / dtors to globals on the device."),
                  cl::init(true), cl::Hidden);

// Option to disable vectorizer for tests.
static cl::opt<bool> EnableLoadStoreVectorizer(
  "amdgpu-load-store-vectorizer",
  cl::desc("Enable load store vectorizer"),
  cl::init(true),
  cl::Hidden);

// Option to control global loads scalarization
static cl::opt<bool> ScalarizeGlobal(
  "amdgpu-scalarize-global-loads",
  cl::desc("Enable global load scalarization"),
  cl::init(true),
  cl::Hidden);

// Option to run internalize pass.
static cl::opt<bool> InternalizeSymbols(
  "amdgpu-internalize-symbols",
  cl::desc("Enable elimination of non-kernel functions and unused globals"),
  cl::init(false),
  cl::Hidden);

// Option to inline all early.
static cl::opt<bool> EarlyInlineAll(
  "amdgpu-early-inline-all",
  cl::desc("Inline all functions early"),
  cl::init(false),
  cl::Hidden);

static cl::opt<bool> RemoveIncompatibleFunctions(
    "amdgpu-enable-remove-incompatible-functions", cl::Hidden,
    cl::desc("Enable removal of functions when they"
             "use features not supported by the target GPU"),
    cl::init(true));

static cl::opt<bool> EnableSDWAPeephole(
  "amdgpu-sdwa-peephole",
  cl::desc("Enable SDWA peepholer"),
  cl::init(true));

static cl::opt<bool> EnableDPPCombine(
  "amdgpu-dpp-combine",
  cl::desc("Enable DPP combiner"),
  cl::init(true));

// Enable address space based alias analysis
static cl::opt<bool> EnableAMDGPUAliasAnalysis("enable-amdgpu-aa", cl::Hidden,
  cl::desc("Enable AMDGPU Alias Analysis"),
  cl::init(true));

// Enable lib calls simplifications
static cl::opt<bool> EnableLibCallSimplify(
  "amdgpu-simplify-libcall",
  cl::desc("Enable amdgpu library simplifications"),
  cl::init(true),
  cl::Hidden);

static cl::opt<bool> EnableLowerKernelArguments(
  "amdgpu-ir-lower-kernel-arguments",
  cl::desc("Lower kernel argument loads in IR pass"),
  cl::init(true),
  cl::Hidden);

static cl::opt<bool> EnableRegReassign(
  "amdgpu-reassign-regs",
  cl::desc("Enable register reassign optimizations on gfx10+"),
  cl::init(true),
  cl::Hidden);

static cl::opt<bool> OptVGPRLiveRange(
    "amdgpu-opt-vgpr-liverange",
    cl::desc("Enable VGPR liverange optimizations for if-else structure"),
    cl::init(true), cl::Hidden);

static cl::opt<ScanOptions> AMDGPUAtomicOptimizerStrategy(
    "amdgpu-atomic-optimizer-strategy",
    cl::desc("Select DPP or Iterative strategy for scan"),
    cl::init(ScanOptions::Iterative),
    cl::values(
        clEnumValN(ScanOptions::DPP, "DPP", "Use DPP operations for scan"),
        clEnumValN(ScanOptions::Iterative, "Iterative",
                   "Use Iterative approach for scan"),
        clEnumValN(ScanOptions::None, "None", "Disable atomic optimizer")));

// Enable Mode register optimization
static cl::opt<bool> EnableSIModeRegisterPass(
  "amdgpu-mode-register",
  cl::desc("Enable mode register pass"),
  cl::init(true),
  cl::Hidden);

// Enable GFX11+ s_delay_alu insertion
static cl::opt<bool>
    EnableInsertDelayAlu("amdgpu-enable-delay-alu",
                         cl::desc("Enable s_delay_alu insertion"),
                         cl::init(true), cl::Hidden);

// Enable GFX11+ VOPD
static cl::opt<bool>
    EnableVOPD("amdgpu-enable-vopd",
               cl::desc("Enable VOPD, dual issue of VALU in wave32"),
               cl::init(true), cl::Hidden);

// Option is used in lit tests to prevent deadcoding of patterns inspected.
static cl::opt<bool>
EnableDCEInRA("amdgpu-dce-in-ra",
    cl::init(true), cl::Hidden,
    cl::desc("Enable machine DCE inside regalloc"));

static cl::opt<bool> EnableSetWavePriority("amdgpu-set-wave-priority",
                                           cl::desc("Adjust wave priority"),
                                           cl::init(false), cl::Hidden);

static cl::opt<bool> EnableScalarIRPasses(
  "amdgpu-scalar-ir-passes",
  cl::desc("Enable scalar IR passes"),
  cl::init(true),
  cl::Hidden);

static cl::opt<bool>
    EnableSwLowerLDS("amdgpu-enable-sw-lower-lds",
                     cl::desc("Enable lowering of lds to global memory pass "
                              "and asan instrument resulting IR."),
                     cl::init(true), cl::Hidden);

static cl::opt<bool, true> EnableLowerModuleLDS(
    "amdgpu-enable-lower-module-lds", cl::desc("Enable lower module lds pass"),
    cl::location(AMDGPUTargetMachine::EnableLowerModuleLDS), cl::init(true),
    cl::Hidden);

static cl::opt<bool> EnablePreRAOptimizations(
    "amdgpu-enable-pre-ra-optimizations",
    cl::desc("Enable Pre-RA optimizations pass"), cl::init(true),
    cl::Hidden);

static cl::opt<bool> EnablePromoteKernelArguments(
    "amdgpu-enable-promote-kernel-arguments",
    cl::desc("Enable promotion of flat kernel pointer arguments to global"),
    cl::Hidden, cl::init(true));

static cl::opt<bool> EnableImageIntrinsicOptimizer(
    "amdgpu-enable-image-intrinsic-optimizer",
    cl::desc("Enable image intrinsic optimizer pass"), cl::init(true),
    cl::Hidden);

static cl::opt<bool>
    EnableLoopPrefetch("amdgpu-loop-prefetch",
                       cl::desc("Enable loop data prefetch on AMDGPU"),
                       cl::Hidden, cl::init(false));

static cl::opt<bool> EnableMaxIlpSchedStrategy(
    "amdgpu-enable-max-ilp-scheduling-strategy",
    cl::desc("Enable scheduling strategy to maximize ILP for a single wave."),
    cl::Hidden, cl::init(false));

static cl::opt<bool> EnableRewritePartialRegUses(
    "amdgpu-enable-rewrite-partial-reg-uses",
    cl::desc("Enable rewrite partial reg uses pass"), cl::init(true),
    cl::Hidden);

static cl::opt<bool> EnableHipStdPar(
  "amdgpu-enable-hipstdpar",
  cl::desc("Enable HIP Standard Parallelism Offload support"), cl::init(false),
  cl::Hidden);

static cl::opt<bool>
<<<<<<< HEAD
    EnableOffloadSanitizer("amdgpu-enable-offload-sanitizer",
                           cl::desc("Enable the offload sanitizer"),
                           cl::init(false), cl::Hidden);
=======
    EnableAMDGPUAttributor("amdgpu-attributor-enable",
                           cl::desc("Enable AMDGPUAttributorPass"),
                           cl::init(true), cl::Hidden);
>>>>>>> 5e75f294

extern "C" LLVM_EXTERNAL_VISIBILITY void LLVMInitializeAMDGPUTarget() {
  // Register the target
  RegisterTargetMachine<R600TargetMachine> X(getTheR600Target());
  RegisterTargetMachine<GCNTargetMachine> Y(getTheGCNTarget());

  PassRegistry *PR = PassRegistry::getPassRegistry();
  initializeR600ClauseMergePassPass(*PR);
  initializeR600ControlFlowFinalizerPass(*PR);
  initializeR600PacketizerPass(*PR);
  initializeR600ExpandSpecialInstrsPassPass(*PR);
  initializeR600VectorRegMergerPass(*PR);
  initializeGlobalISel(*PR);
  initializeAMDGPUDAGToDAGISelLegacyPass(*PR);
  initializeGCNDPPCombineLegacyPass(*PR);
  initializeSILowerI1CopiesLegacyPass(*PR);
  initializeAMDGPUGlobalISelDivergenceLoweringPass(*PR);
  initializeSILowerWWMCopiesPass(*PR);
  initializeAMDGPUMarkLastScratchLoadPass(*PR);
  initializeSILowerSGPRSpillsLegacyPass(*PR);
  initializeSIFixSGPRCopiesLegacyPass(*PR);
  initializeSIFixVGPRCopiesPass(*PR);
  initializeSIFoldOperandsLegacyPass(*PR);
  initializeSIPeepholeSDWALegacyPass(*PR);
  initializeSIShrinkInstructionsLegacyPass(*PR);
  initializeSIOptimizeExecMaskingPreRAPass(*PR);
  initializeSIOptimizeVGPRLiveRangePass(*PR);
  initializeSILoadStoreOptimizerLegacyPass(*PR);
  initializeAMDGPUCtorDtorLoweringLegacyPass(*PR);
  initializeAMDGPUAlwaysInlinePass(*PR);
  initializeAMDGPUSwLowerLDSLegacyPass(*PR);
  initializeAMDGPUAttributorLegacyPass(*PR);
  initializeAMDGPUAnnotateKernelFeaturesPass(*PR);
  initializeAMDGPUAnnotateUniformValuesLegacyPass(*PR);
  initializeAMDGPUArgumentUsageInfoPass(*PR);
  initializeAMDGPUAtomicOptimizerPass(*PR);
  initializeAMDGPULowerKernelArgumentsPass(*PR);
  initializeAMDGPUPromoteKernelArgumentsPass(*PR);
  initializeAMDGPULowerKernelAttributesPass(*PR);
  initializeAMDGPUOpenCLEnqueuedBlockLoweringPass(*PR);
  initializeAMDGPUPostLegalizerCombinerPass(*PR);
  initializeAMDGPUPreLegalizerCombinerPass(*PR);
  initializeAMDGPURegBankCombinerPass(*PR);
  initializeAMDGPURegBankSelectPass(*PR);
  initializeAMDGPUPromoteAllocaPass(*PR);
  initializeAMDGPUPromoteAllocaToVectorPass(*PR);
  initializeAMDGPUCodeGenPreparePass(*PR);
  initializeAMDGPULateCodeGenPrepareLegacyPass(*PR);
  initializeAMDGPURemoveIncompatibleFunctionsPass(*PR);
  initializeAMDGPULowerModuleLDSLegacyPass(*PR);
  initializeAMDGPULowerBufferFatPointersPass(*PR);
  initializeAMDGPUReserveWWMRegsPass(*PR);
  initializeAMDGPURewriteOutArgumentsPass(*PR);
  initializeAMDGPURewriteUndefForPHILegacyPass(*PR);
  initializeAMDGPUUnifyMetadataPass(*PR);
  initializeSIAnnotateControlFlowLegacyPass(*PR);
  initializeAMDGPUInsertDelayAluPass(*PR);
  initializeSIInsertHardClausesPass(*PR);
  initializeSIInsertWaitcntsPass(*PR);
  initializeSIModeRegisterPass(*PR);
  initializeSIWholeQuadModePass(*PR);
  initializeSILowerControlFlowPass(*PR);
  initializeSIPreEmitPeepholePass(*PR);
  initializeSILateBranchLoweringPass(*PR);
  initializeSIMemoryLegalizerPass(*PR);
  initializeSIOptimizeExecMaskingPass(*PR);
  initializeSIPreAllocateWWMRegsLegacyPass(*PR);
  initializeSIFormMemoryClausesPass(*PR);
  initializeSIPostRABundlerPass(*PR);
  initializeGCNCreateVOPDPass(*PR);
  initializeAMDGPUUnifyDivergentExitNodesPass(*PR);
  initializeAMDGPUAAWrapperPassPass(*PR);
  initializeAMDGPUExternalAAWrapperPass(*PR);
  initializeAMDGPUImageIntrinsicOptimizerPass(*PR);
  initializeAMDGPUPrintfRuntimeBindingPass(*PR);
  initializeAMDGPUResourceUsageAnalysisPass(*PR);
  initializeGCNNSAReassignPass(*PR);
  initializeGCNPreRAOptimizationsPass(*PR);
  initializeGCNPreRALongBranchRegPass(*PR);
  initializeGCNRewritePartialRegUsesPass(*PR);
  initializeGCNRegPressurePrinterPass(*PR);
}

static std::unique_ptr<TargetLoweringObjectFile> createTLOF(const Triple &TT) {
  return std::make_unique<AMDGPUTargetObjectFile>();
}

static ScheduleDAGInstrs *createSIMachineScheduler(MachineSchedContext *C) {
  return new SIScheduleDAGMI(C);
}

static ScheduleDAGInstrs *
createGCNMaxOccupancyMachineScheduler(MachineSchedContext *C) {
  const GCNSubtarget &ST = C->MF->getSubtarget<GCNSubtarget>();
  ScheduleDAGMILive *DAG =
    new GCNScheduleDAGMILive(C, std::make_unique<GCNMaxOccupancySchedStrategy>(C));
  DAG->addMutation(createLoadClusterDAGMutation(DAG->TII, DAG->TRI));
  if (ST.shouldClusterStores())
    DAG->addMutation(createStoreClusterDAGMutation(DAG->TII, DAG->TRI));
  DAG->addMutation(createIGroupLPDAGMutation(AMDGPU::SchedulingPhase::Initial));
  DAG->addMutation(createAMDGPUMacroFusionDAGMutation());
  DAG->addMutation(createAMDGPUExportClusteringDAGMutation());
  return DAG;
}

static ScheduleDAGInstrs *
createGCNMaxILPMachineScheduler(MachineSchedContext *C) {
  ScheduleDAGMILive *DAG =
      new GCNScheduleDAGMILive(C, std::make_unique<GCNMaxILPSchedStrategy>(C));
  DAG->addMutation(createIGroupLPDAGMutation(AMDGPU::SchedulingPhase::Initial));
  return DAG;
}

static ScheduleDAGInstrs *
createIterativeGCNMaxOccupancyMachineScheduler(MachineSchedContext *C) {
  const GCNSubtarget &ST = C->MF->getSubtarget<GCNSubtarget>();
  auto *DAG = new GCNIterativeScheduler(
      C, GCNIterativeScheduler::SCHEDULE_LEGACYMAXOCCUPANCY);
  DAG->addMutation(createLoadClusterDAGMutation(DAG->TII, DAG->TRI));
  if (ST.shouldClusterStores())
    DAG->addMutation(createStoreClusterDAGMutation(DAG->TII, DAG->TRI));
  return DAG;
}

static ScheduleDAGInstrs *createMinRegScheduler(MachineSchedContext *C) {
  return new GCNIterativeScheduler(C,
    GCNIterativeScheduler::SCHEDULE_MINREGFORCED);
}

static ScheduleDAGInstrs *
createIterativeILPMachineScheduler(MachineSchedContext *C) {
  const GCNSubtarget &ST = C->MF->getSubtarget<GCNSubtarget>();
  auto *DAG = new GCNIterativeScheduler(C, GCNIterativeScheduler::SCHEDULE_ILP);
  DAG->addMutation(createLoadClusterDAGMutation(DAG->TII, DAG->TRI));
  if (ST.shouldClusterStores())
    DAG->addMutation(createStoreClusterDAGMutation(DAG->TII, DAG->TRI));
  DAG->addMutation(createAMDGPUMacroFusionDAGMutation());
  return DAG;
}

static MachineSchedRegistry
SISchedRegistry("si", "Run SI's custom scheduler",
                createSIMachineScheduler);

static MachineSchedRegistry
GCNMaxOccupancySchedRegistry("gcn-max-occupancy",
                             "Run GCN scheduler to maximize occupancy",
                             createGCNMaxOccupancyMachineScheduler);

static MachineSchedRegistry
    GCNMaxILPSchedRegistry("gcn-max-ilp", "Run GCN scheduler to maximize ilp",
                           createGCNMaxILPMachineScheduler);

static MachineSchedRegistry IterativeGCNMaxOccupancySchedRegistry(
    "gcn-iterative-max-occupancy-experimental",
    "Run GCN scheduler to maximize occupancy (experimental)",
    createIterativeGCNMaxOccupancyMachineScheduler);

static MachineSchedRegistry GCNMinRegSchedRegistry(
    "gcn-iterative-minreg",
    "Run GCN iterative scheduler for minimal register usage (experimental)",
    createMinRegScheduler);

static MachineSchedRegistry GCNILPSchedRegistry(
    "gcn-iterative-ilp",
    "Run GCN iterative scheduler for ILP scheduling (experimental)",
    createIterativeILPMachineScheduler);

static StringRef computeDataLayout(const Triple &TT) {
  if (TT.getArch() == Triple::r600) {
    // 32-bit pointers.
    return "e-p:32:32-i64:64-v16:16-v24:32-v32:32-v48:64-v96:128"
           "-v192:256-v256:256-v512:512-v1024:1024-v2048:2048-n32:64-S32-A5-G1";
  }

  // 32-bit private, local, and region pointers. 64-bit global, constant and
  // flat. 160-bit non-integral fat buffer pointers that include a 128-bit
  // buffer descriptor and a 32-bit offset, which are indexed by 32-bit values
  // (address space 7), and 128-bit non-integral buffer resourcees (address
  // space 8) which cannot be non-trivilally accessed by LLVM memory operations
  // like getelementptr.
  return "e-p:64:64-p1:64:64-p2:32:32-p3:32:32-p4:64:64-p5:32:32-p6:32:32"
         "-p7:160:256:256:32-p8:128:128-p9:192:256:256:32-i64:64-v16:16-v24:32-"
         "v32:32-v48:64-v96:"
         "128-v192:256-v256:256-v512:512-v1024:1024-v2048:2048-n32:64-S32-A5-"
         "G1-ni:7:8:9";
}

LLVM_READNONE
static StringRef getGPUOrDefault(const Triple &TT, StringRef GPU) {
  if (!GPU.empty())
    return GPU;

  // Need to default to a target with flat support for HSA.
  if (TT.getArch() == Triple::amdgcn)
    return TT.getOS() == Triple::AMDHSA ? "generic-hsa" : "generic";

  return "r600";
}

static Reloc::Model getEffectiveRelocModel(std::optional<Reloc::Model> RM) {
  // The AMDGPU toolchain only supports generating shared objects, so we
  // must always use PIC.
  return Reloc::PIC_;
}

AMDGPUTargetMachine::AMDGPUTargetMachine(const Target &T, const Triple &TT,
                                         StringRef CPU, StringRef FS,
                                         const TargetOptions &Options,
                                         std::optional<Reloc::Model> RM,
                                         std::optional<CodeModel::Model> CM,
                                         CodeGenOptLevel OptLevel)
    : LLVMTargetMachine(T, computeDataLayout(TT), TT, getGPUOrDefault(TT, CPU),
                        FS, Options, getEffectiveRelocModel(RM),
                        getEffectiveCodeModel(CM, CodeModel::Small), OptLevel),
      TLOF(createTLOF(getTargetTriple())) {
  initAsmInfo();
  if (TT.getArch() == Triple::amdgcn) {
    if (getMCSubtargetInfo()->checkFeatures("+wavefrontsize64"))
      MRI.reset(llvm::createGCNMCRegisterInfo(AMDGPUDwarfFlavour::Wave64));
    else if (getMCSubtargetInfo()->checkFeatures("+wavefrontsize32"))
      MRI.reset(llvm::createGCNMCRegisterInfo(AMDGPUDwarfFlavour::Wave32));
  }
}

bool AMDGPUTargetMachine::EnableFunctionCalls = false;
bool AMDGPUTargetMachine::EnableLowerModuleLDS = true;

AMDGPUTargetMachine::~AMDGPUTargetMachine() = default;

StringRef AMDGPUTargetMachine::getGPUName(const Function &F) const {
  Attribute GPUAttr = F.getFnAttribute("target-cpu");
  return GPUAttr.isValid() ? GPUAttr.getValueAsString() : getTargetCPU();
}

StringRef AMDGPUTargetMachine::getFeatureString(const Function &F) const {
  Attribute FSAttr = F.getFnAttribute("target-features");

  return FSAttr.isValid() ? FSAttr.getValueAsString()
                          : getTargetFeatureString();
}

/// Predicate for Internalize pass.
static bool mustPreserveGV(const GlobalValue &GV) {
  if (const Function *F = dyn_cast<Function>(&GV))
    return F->isDeclaration() || F->getName().starts_with("__asan_") ||
           F->getName().starts_with("__sanitizer_") ||
           AMDGPU::isEntryFunctionCC(F->getCallingConv());

  GV.removeDeadConstantUsers();
  return !GV.use_empty();
}

void AMDGPUTargetMachine::registerDefaultAliasAnalyses(AAManager &AAM) {
  AAM.registerFunctionAnalysis<AMDGPUAA>();
}

static Expected<ScanOptions>
parseAMDGPUAtomicOptimizerStrategy(StringRef Params) {
  if (Params.empty())
    return ScanOptions::Iterative;
  Params.consume_front("strategy=");
  auto Result = StringSwitch<std::optional<ScanOptions>>(Params)
                    .Case("dpp", ScanOptions::DPP)
                    .Cases("iterative", "", ScanOptions::Iterative)
                    .Case("none", ScanOptions::None)
                    .Default(std::nullopt);
  if (Result)
    return *Result;
  return make_error<StringError>("invalid parameter", inconvertibleErrorCode());
}

Expected<AMDGPUAttributorOptions>
parseAMDGPUAttributorPassOptions(StringRef Params) {
  AMDGPUAttributorOptions Result;
  while (!Params.empty()) {
    StringRef ParamName;
    std::tie(ParamName, Params) = Params.split(';');
    if (ParamName == "closed-world") {
      Result.IsClosedWorld = true;
    } else {
      return make_error<StringError>(
          formatv("invalid AMDGPUAttributor pass parameter '{0}' ", ParamName)
              .str(),
          inconvertibleErrorCode());
    }
  }
  return Result;
}

void AMDGPUTargetMachine::registerPassBuilderCallbacks(PassBuilder &PB) {

#define GET_PASS_REGISTRY "AMDGPUPassRegistry.def"
#include "llvm/Passes/TargetPassRegistry.inc"

  PB.registerPipelineStartEPCallback(
      [](ModulePassManager &PM, OptimizationLevel Level) {
        if (EnableHipStdPar)
          PM.addPass(HipStdParAcceleratorCodeSelectionPass());
      });

  PB.registerPipelineEarlySimplificationEPCallback(
      [](ModulePassManager &PM, OptimizationLevel Level,
         ThinOrFullLTOPhase Phase) {
        PM.addPass(AMDGPUPrintfRuntimeBindingPass());

        if (Level == OptimizationLevel::O0)
          return;

        PM.addPass(AMDGPUUnifyMetadataPass());

        // We don't want to run internalization at per-module stage.
        if (InternalizeSymbols && !isLTOPreLink(Phase)) {
          PM.addPass(InternalizePass(mustPreserveGV));
          PM.addPass(GlobalDCEPass());
        }

        if (EarlyInlineAll && !EnableFunctionCalls)
          PM.addPass(AMDGPUAlwaysInlinePass());
      });

  PB.registerPeepholeEPCallback(
      [](FunctionPassManager &FPM, OptimizationLevel Level) {
        if (Level == OptimizationLevel::O0)
          return;

        FPM.addPass(AMDGPUUseNativeCallsPass());
        if (EnableLibCallSimplify)
          FPM.addPass(AMDGPUSimplifyLibCallsPass());
      });

  PB.registerCGSCCOptimizerLateEPCallback(
      [this](CGSCCPassManager &PM, OptimizationLevel Level) {
        if (Level == OptimizationLevel::O0)
          return;

        FunctionPassManager FPM;

        // Add promote kernel arguments pass to the opt pipeline right before
        // infer address spaces which is needed to do actual address space
        // rewriting.
        if (Level.getSpeedupLevel() > OptimizationLevel::O1.getSpeedupLevel() &&
            EnablePromoteKernelArguments)
          FPM.addPass(AMDGPUPromoteKernelArgumentsPass());

        // Add infer address spaces pass to the opt pipeline after inlining
        // but before SROA to increase SROA opportunities.
        FPM.addPass(InferAddressSpacesPass());

        // This should run after inlining to have any chance of doing
        // anything, and before other cleanup optimizations.
        FPM.addPass(AMDGPULowerKernelAttributesPass());

        if (Level != OptimizationLevel::O0) {
          // Promote alloca to vector before SROA and loop unroll. If we
          // manage to eliminate allocas before unroll we may choose to unroll
          // less.
          FPM.addPass(AMDGPUPromoteAllocaToVectorPass(*this));
        }

        PM.addPass(createCGSCCToFunctionPassAdaptor(std::move(FPM)));
      });

  // FIXME: Why is AMDGPUAttributor not in CGSCC?
  PB.registerOptimizerLastEPCallback([this](ModulePassManager &MPM,
                                            OptimizationLevel Level,
                                            ThinOrFullLTOPhase Phase) {
    if (Level != OptimizationLevel::O0) {
      if (!isLTOPreLink(Phase))
        MPM.addPass(AMDGPUAttributorPass(*this));
    }
  });

  PB.registerFullLinkTimeOptimizationLastEPCallback(
      [this](ModulePassManager &PM, OptimizationLevel Level) {
        if (EnableOffloadSanitizer)
          PM.addPass(OffloadSanitizerPass());

        // We want to support the -lto-partitions=N option as "best effort".
        // For that, we need to lower LDS earlier in the pipeline before the
        // module is partitioned for codegen.
        if (EnableSwLowerLDS)
          PM.addPass(AMDGPUSwLowerLDSPass(*this));
        if (EnableLowerModuleLDS)
          PM.addPass(AMDGPULowerModuleLDSPass(*this));
        if (Level != OptimizationLevel::O0) {
          // Do we really need internalization in LTO?
          if (InternalizeSymbols) {
            PM.addPass(InternalizePass(mustPreserveGV));
            PM.addPass(GlobalDCEPass());
          }
          if (EnableAMDGPUAttributor)
            PM.addPass(AMDGPUAttributorPass(*this));
        }
      });

  PB.registerRegClassFilterParsingCallback(
      [](StringRef FilterName) -> RegAllocFilterFunc {
        if (FilterName == "sgpr")
          return onlyAllocateSGPRs;
        if (FilterName == "vgpr")
          return onlyAllocateVGPRs;
        return nullptr;
      });
}

int64_t AMDGPUTargetMachine::getNullPointerValue(unsigned AddrSpace) {
  return (AddrSpace == AMDGPUAS::LOCAL_ADDRESS ||
          AddrSpace == AMDGPUAS::PRIVATE_ADDRESS ||
          AddrSpace == AMDGPUAS::REGION_ADDRESS)
             ? -1
             : 0;
}

bool AMDGPUTargetMachine::isNoopAddrSpaceCast(unsigned SrcAS,
                                              unsigned DestAS) const {
  return AMDGPU::isFlatGlobalAddrSpace(SrcAS) &&
         AMDGPU::isFlatGlobalAddrSpace(DestAS);
}

unsigned AMDGPUTargetMachine::getAssumedAddrSpace(const Value *V) const {
  const auto *LD = dyn_cast<LoadInst>(V);
  if (!LD) // TODO: Handle invariant load like constant.
    return AMDGPUAS::UNKNOWN_ADDRESS_SPACE;

  // It must be a generic pointer loaded.
  assert(V->getType()->getPointerAddressSpace() == AMDGPUAS::FLAT_ADDRESS);

  const auto *Ptr = LD->getPointerOperand();
  if (Ptr->getType()->getPointerAddressSpace() != AMDGPUAS::CONSTANT_ADDRESS)
    return AMDGPUAS::UNKNOWN_ADDRESS_SPACE;
  // For a generic pointer loaded from the constant memory, it could be assumed
  // as a global pointer since the constant memory is only populated on the
  // host side. As implied by the offload programming model, only global
  // pointers could be referenced on the host side.
  return AMDGPUAS::GLOBAL_ADDRESS;
}

std::pair<const Value *, unsigned>
AMDGPUTargetMachine::getPredicatedAddrSpace(const Value *V) const {
  if (auto *II = dyn_cast<IntrinsicInst>(V)) {
    switch (II->getIntrinsicID()) {
    case Intrinsic::amdgcn_is_shared:
      return std::pair(II->getArgOperand(0), AMDGPUAS::LOCAL_ADDRESS);
    case Intrinsic::amdgcn_is_private:
      return std::pair(II->getArgOperand(0), AMDGPUAS::PRIVATE_ADDRESS);
    default:
      break;
    }
    return std::pair(nullptr, -1);
  }
  // Check the global pointer predication based on
  // (!is_share(p) && !is_private(p)). Note that logic 'and' is commutative and
  // the order of 'is_shared' and 'is_private' is not significant.
  Value *Ptr;
  if (match(
          const_cast<Value *>(V),
          m_c_And(m_Not(m_Intrinsic<Intrinsic::amdgcn_is_shared>(m_Value(Ptr))),
                  m_Not(m_Intrinsic<Intrinsic::amdgcn_is_private>(
                      m_Deferred(Ptr))))))
    return std::pair(Ptr, AMDGPUAS::GLOBAL_ADDRESS);

  return std::pair(nullptr, -1);
}

unsigned
AMDGPUTargetMachine::getAddressSpaceForPseudoSourceKind(unsigned Kind) const {
  switch (Kind) {
  case PseudoSourceValue::Stack:
  case PseudoSourceValue::FixedStack:
    return AMDGPUAS::PRIVATE_ADDRESS;
  case PseudoSourceValue::ConstantPool:
  case PseudoSourceValue::GOT:
  case PseudoSourceValue::JumpTable:
  case PseudoSourceValue::GlobalValueCallEntry:
  case PseudoSourceValue::ExternalSymbolCallEntry:
    return AMDGPUAS::CONSTANT_ADDRESS;
  }
  return AMDGPUAS::FLAT_ADDRESS;
}

bool AMDGPUTargetMachine::splitModule(
    Module &M, unsigned NumParts,
    function_ref<void(std::unique_ptr<Module> MPart)> ModuleCallback) {
  // FIXME(?): Would be better to use an already existing Analysis/PassManager,
  // but all current users of this API don't have one ready and would need to
  // create one anyway. Let's hide the boilerplate for now to keep it simple.

  LoopAnalysisManager LAM;
  FunctionAnalysisManager FAM;
  CGSCCAnalysisManager CGAM;
  ModuleAnalysisManager MAM;

  PassBuilder PB(this);
  PB.registerModuleAnalyses(MAM);
  PB.registerFunctionAnalyses(FAM);
  PB.crossRegisterProxies(LAM, FAM, CGAM, MAM);

  ModulePassManager MPM;
  MPM.addPass(AMDGPUSplitModulePass(NumParts, ModuleCallback));
  MPM.run(M, MAM);
  return true;
}

//===----------------------------------------------------------------------===//
// GCN Target Machine (SI+)
//===----------------------------------------------------------------------===//

GCNTargetMachine::GCNTargetMachine(const Target &T, const Triple &TT,
                                   StringRef CPU, StringRef FS,
                                   const TargetOptions &Options,
                                   std::optional<Reloc::Model> RM,
                                   std::optional<CodeModel::Model> CM,
                                   CodeGenOptLevel OL, bool JIT)
    : AMDGPUTargetMachine(T, TT, CPU, FS, Options, RM, CM, OL) {}

const TargetSubtargetInfo *
GCNTargetMachine::getSubtargetImpl(const Function &F) const {
  StringRef GPU = getGPUName(F);
  StringRef FS = getFeatureString(F);

  SmallString<128> SubtargetKey(GPU);
  SubtargetKey.append(FS);

  auto &I = SubtargetMap[SubtargetKey];
  if (!I) {
    // This needs to be done before we create a new subtarget since any
    // creation will depend on the TM and the code generation flags on the
    // function that reside in TargetOptions.
    resetTargetOptions(F);
    I = std::make_unique<GCNSubtarget>(TargetTriple, GPU, FS, *this);
  }

  I->setScalarizeGlobalBehavior(ScalarizeGlobal);

  return I.get();
}

TargetTransformInfo
GCNTargetMachine::getTargetTransformInfo(const Function &F) const {
  return TargetTransformInfo(GCNTTIImpl(this, F));
}

Error GCNTargetMachine::buildCodeGenPipeline(
    ModulePassManager &MPM, raw_pwrite_stream &Out, raw_pwrite_stream *DwoOut,
    CodeGenFileType FileType, const CGPassBuilderOption &Opts,
    PassInstrumentationCallbacks *PIC) {
  AMDGPUCodeGenPassBuilder CGPB(*this, Opts, PIC);
  return CGPB.buildPipeline(MPM, Out, DwoOut, FileType);
}

//===----------------------------------------------------------------------===//
// AMDGPU Legacy Pass Setup
//===----------------------------------------------------------------------===//

std::unique_ptr<CSEConfigBase> llvm::AMDGPUPassConfig::getCSEConfig() const {
  return getStandardCSEConfigForOpt(TM->getOptLevel());
}

namespace {

class GCNPassConfig final : public AMDGPUPassConfig {
public:
  GCNPassConfig(LLVMTargetMachine &TM, PassManagerBase &PM)
    : AMDGPUPassConfig(TM, PM) {
    // It is necessary to know the register usage of the entire call graph.  We
    // allow calls without EnableAMDGPUFunctionCalls if they are marked
    // noinline, so this is always required.
    setRequiresCodeGenSCCOrder(true);
    substitutePass(&PostRASchedulerID, &PostMachineSchedulerID);
  }

  GCNTargetMachine &getGCNTargetMachine() const {
    return getTM<GCNTargetMachine>();
  }

  ScheduleDAGInstrs *
  createMachineScheduler(MachineSchedContext *C) const override;

  ScheduleDAGInstrs *
  createPostMachineScheduler(MachineSchedContext *C) const override {
    ScheduleDAGMI *DAG = new GCNPostScheduleDAGMILive(
        C, std::make_unique<PostGenericScheduler>(C),
        /*RemoveKillFlags=*/true);
    const GCNSubtarget &ST = C->MF->getSubtarget<GCNSubtarget>();
    DAG->addMutation(createLoadClusterDAGMutation(DAG->TII, DAG->TRI));
    if (ST.shouldClusterStores())
      DAG->addMutation(createStoreClusterDAGMutation(DAG->TII, DAG->TRI));
    DAG->addMutation(ST.createFillMFMAShadowMutation(DAG->TII));
    DAG->addMutation(
        createIGroupLPDAGMutation(AMDGPU::SchedulingPhase::PostRA));
    if (isPassEnabled(EnableVOPD, CodeGenOptLevel::Less))
      DAG->addMutation(createVOPDPairingMutation());
    return DAG;
  }

  bool addPreISel() override;
  void addMachineSSAOptimization() override;
  bool addILPOpts() override;
  bool addInstSelector() override;
  bool addIRTranslator() override;
  void addPreLegalizeMachineIR() override;
  bool addLegalizeMachineIR() override;
  void addPreRegBankSelect() override;
  bool addRegBankSelect() override;
  void addPreGlobalInstructionSelect() override;
  bool addGlobalInstructionSelect() override;
  void addFastRegAlloc() override;
  void addOptimizedRegAlloc() override;

  FunctionPass *createSGPRAllocPass(bool Optimized);
  FunctionPass *createVGPRAllocPass(bool Optimized);
  FunctionPass *createWWMRegAllocPass(bool Optimized);
  FunctionPass *createRegAllocPass(bool Optimized) override;

  bool addRegAssignAndRewriteFast() override;
  bool addRegAssignAndRewriteOptimized() override;

  bool addPreRewrite() override;
  void addPostRegAlloc() override;
  void addPreSched2() override;
  void addPreEmitPass() override;
};

} // end anonymous namespace

AMDGPUPassConfig::AMDGPUPassConfig(LLVMTargetMachine &TM, PassManagerBase &PM)
    : TargetPassConfig(TM, PM) {
  // Exceptions and StackMaps are not supported, so these passes will never do
  // anything.
  disablePass(&StackMapLivenessID);
  disablePass(&FuncletLayoutID);
  // Garbage collection is not supported.
  disablePass(&GCLoweringID);
  disablePass(&ShadowStackGCLoweringID);
}

void AMDGPUPassConfig::addEarlyCSEOrGVNPass() {
  if (getOptLevel() == CodeGenOptLevel::Aggressive)
    addPass(createGVNPass());
  else
    addPass(createEarlyCSEPass());
}

void AMDGPUPassConfig::addStraightLineScalarOptimizationPasses() {
  if (isPassEnabled(EnableLoopPrefetch, CodeGenOptLevel::Aggressive))
    addPass(createLoopDataPrefetchPass());
  addPass(createSeparateConstOffsetFromGEPPass());
  // ReassociateGEPs exposes more opportunities for SLSR. See
  // the example in reassociate-geps-and-slsr.ll.
  addPass(createStraightLineStrengthReducePass());
  // SeparateConstOffsetFromGEP and SLSR creates common expressions which GVN or
  // EarlyCSE can reuse.
  addEarlyCSEOrGVNPass();
  // Run NaryReassociate after EarlyCSE/GVN to be more effective.
  addPass(createNaryReassociatePass());
  // NaryReassociate on GEPs creates redundant common expressions, so run
  // EarlyCSE after it.
  addPass(createEarlyCSEPass());
}

void AMDGPUPassConfig::addIRPasses() {
  const AMDGPUTargetMachine &TM = getAMDGPUTargetMachine();

  Triple::ArchType Arch = TM.getTargetTriple().getArch();
  if (RemoveIncompatibleFunctions && Arch == Triple::amdgcn)
    addPass(createAMDGPURemoveIncompatibleFunctionsPass(&TM));

  // There is no reason to run these.
  disablePass(&StackMapLivenessID);
  disablePass(&FuncletLayoutID);
  disablePass(&PatchableFunctionID);

  addPass(createAMDGPUPrintfRuntimeBinding());
  if (LowerCtorDtor)
    addPass(createAMDGPUCtorDtorLoweringLegacyPass());

  if (isPassEnabled(EnableImageIntrinsicOptimizer))
    addPass(createAMDGPUImageIntrinsicOptimizerPass(&TM));

  // This can be disabled by passing ::Disable here or on the command line
  // with --expand-variadics-override=disable.
  addPass(createExpandVariadicsPass(ExpandVariadicsMode::Lowering));

  // Function calls are not supported, so make sure we inline everything.
  addPass(createAMDGPUAlwaysInlinePass());
  addPass(createAlwaysInlinerLegacyPass());

  // Handle uses of OpenCL image2d_t, image3d_t and sampler_t arguments.
  if (Arch == Triple::r600)
    addPass(createR600OpenCLImageTypeLoweringPass());

  // Replace OpenCL enqueued block function pointers with global variables.
  addPass(createAMDGPUOpenCLEnqueuedBlockLoweringPass());

  // Lower LDS accesses to global memory pass if address sanitizer is enabled.
  if (EnableSwLowerLDS)
    addPass(createAMDGPUSwLowerLDSLegacyPass(&TM));

  // Runs before PromoteAlloca so the latter can account for function uses
  if (EnableLowerModuleLDS) {
    addPass(createAMDGPULowerModuleLDSLegacyPass(&TM));
  }

  if (TM.getOptLevel() > CodeGenOptLevel::None)
    addPass(createInferAddressSpacesPass());

  // Run atomic optimizer before Atomic Expand
  if ((TM.getTargetTriple().getArch() == Triple::amdgcn) &&
      (TM.getOptLevel() >= CodeGenOptLevel::Less) &&
      (AMDGPUAtomicOptimizerStrategy != ScanOptions::None)) {
    addPass(createAMDGPUAtomicOptimizerPass(AMDGPUAtomicOptimizerStrategy));
  }

  addPass(createAtomicExpandLegacyPass());

  if (TM.getOptLevel() > CodeGenOptLevel::None) {
    addPass(createAMDGPUPromoteAlloca());

    if (isPassEnabled(EnableScalarIRPasses))
      addStraightLineScalarOptimizationPasses();

    if (EnableAMDGPUAliasAnalysis) {
      addPass(createAMDGPUAAWrapperPass());
      addPass(createExternalAAWrapperPass([](Pass &P, Function &,
                                             AAResults &AAR) {
        if (auto *WrapperPass = P.getAnalysisIfAvailable<AMDGPUAAWrapperPass>())
          AAR.addAAResult(WrapperPass->getResult());
        }));
    }

    if (TM.getTargetTriple().getArch() == Triple::amdgcn) {
      // TODO: May want to move later or split into an early and late one.
      addPass(createAMDGPUCodeGenPreparePass());
    }

    // Try to hoist loop invariant parts of divisions AMDGPUCodeGenPrepare may
    // have expanded.
    if (TM.getOptLevel() > CodeGenOptLevel::Less)
      addPass(createLICMPass());
  }

  TargetPassConfig::addIRPasses();

  // EarlyCSE is not always strong enough to clean up what LSR produces. For
  // example, GVN can combine
  //
  //   %0 = add %a, %b
  //   %1 = add %b, %a
  //
  // and
  //
  //   %0 = shl nsw %a, 2
  //   %1 = shl %a, 2
  //
  // but EarlyCSE can do neither of them.
  if (isPassEnabled(EnableScalarIRPasses))
    addEarlyCSEOrGVNPass();
}

void AMDGPUPassConfig::addCodeGenPrepare() {
  if (TM->getTargetTriple().getArch() == Triple::amdgcn) {
    // FIXME: This pass adds 2 hacky attributes that can be replaced with an
    // analysis, and should be removed.
    addPass(createAMDGPUAnnotateKernelFeaturesPass());
  }

  if (TM->getTargetTriple().getArch() == Triple::amdgcn &&
      EnableLowerKernelArguments)
    addPass(createAMDGPULowerKernelArgumentsPass());

  if (TM->getTargetTriple().getArch() == Triple::amdgcn) {
    // This lowering has been placed after codegenprepare to take advantage of
    // address mode matching (which is why it isn't put with the LDS lowerings).
    // It could be placed anywhere before uniformity annotations (an analysis
    // that it changes by splitting up fat pointers into their components)
    // but has been put before switch lowering and CFG flattening so that those
    // passes can run on the more optimized control flow this pass creates in
    // many cases.
    //
    // FIXME: This should ideally be put after the LoadStoreVectorizer.
    // However, due to some annoying facts about ResourceUsageAnalysis,
    // (especially as exercised in the resource-usage-dead-function test),
    // we need all the function passes codegenprepare all the way through
    // said resource usage analysis to run on the call graph produced
    // before codegenprepare runs (because codegenprepare will knock some
    // nodes out of the graph, which leads to function-level passes not
    // being run on them, which causes crashes in the resource usage analysis).
    addPass(createAMDGPULowerBufferFatPointersPass());
    // In accordance with the above FIXME, manually force all the
    // function-level passes into a CGSCCPassManager.
    addPass(new DummyCGSCCPass());
  }

  TargetPassConfig::addCodeGenPrepare();

  if (isPassEnabled(EnableLoadStoreVectorizer))
    addPass(createLoadStoreVectorizerPass());

  // LowerSwitch pass may introduce unreachable blocks that can
  // cause unexpected behavior for subsequent passes. Placing it
  // here seems better that these blocks would get cleaned up by
  // UnreachableBlockElim inserted next in the pass flow.
  addPass(createLowerSwitchPass());
}

bool AMDGPUPassConfig::addPreISel() {
  if (TM->getOptLevel() > CodeGenOptLevel::None)
    addPass(createFlattenCFGPass());
  return false;
}

bool AMDGPUPassConfig::addInstSelector() {
  addPass(createAMDGPUISelDag(getAMDGPUTargetMachine(), getOptLevel()));
  return false;
}

bool AMDGPUPassConfig::addGCPasses() {
  // Do nothing. GC is not supported.
  return false;
}

llvm::ScheduleDAGInstrs *
AMDGPUPassConfig::createMachineScheduler(MachineSchedContext *C) const {
  const GCNSubtarget &ST = C->MF->getSubtarget<GCNSubtarget>();
  ScheduleDAGMILive *DAG = createGenericSchedLive(C);
  DAG->addMutation(createLoadClusterDAGMutation(DAG->TII, DAG->TRI));
  if (ST.shouldClusterStores())
    DAG->addMutation(createStoreClusterDAGMutation(DAG->TII, DAG->TRI));
  return DAG;
}

//===----------------------------------------------------------------------===//
// GCN Legacy Pass Setup
//===----------------------------------------------------------------------===//

ScheduleDAGInstrs *GCNPassConfig::createMachineScheduler(
  MachineSchedContext *C) const {
  const GCNSubtarget &ST = C->MF->getSubtarget<GCNSubtarget>();
  if (ST.enableSIScheduler())
    return createSIMachineScheduler(C);

  if (EnableMaxIlpSchedStrategy)
    return createGCNMaxILPMachineScheduler(C);

  return createGCNMaxOccupancyMachineScheduler(C);
}

bool GCNPassConfig::addPreISel() {
  AMDGPUPassConfig::addPreISel();

  if (TM->getOptLevel() > CodeGenOptLevel::None)
    addPass(createSinkingPass());

  if (TM->getOptLevel() > CodeGenOptLevel::None)
    addPass(createAMDGPULateCodeGenPrepareLegacyPass());

  // Merge divergent exit nodes. StructurizeCFG won't recognize the multi-exit
  // regions formed by them.
  addPass(&AMDGPUUnifyDivergentExitNodesID);
  addPass(createFixIrreduciblePass());
  addPass(createUnifyLoopExitsPass());
  addPass(createStructurizeCFGPass(false)); // true -> SkipUniformRegions

  addPass(createAMDGPUAnnotateUniformValuesLegacy());
  addPass(createSIAnnotateControlFlowLegacyPass());
  // TODO: Move this right after structurizeCFG to avoid extra divergence
  // analysis. This depends on stopping SIAnnotateControlFlow from making
  // control flow modifications.
  addPass(createAMDGPURewriteUndefForPHILegacyPass());

  addPass(createLCSSAPass());

  if (TM->getOptLevel() > CodeGenOptLevel::Less)
    addPass(&AMDGPUPerfHintAnalysisLegacyID);

  return false;
}

void GCNPassConfig::addMachineSSAOptimization() {
  TargetPassConfig::addMachineSSAOptimization();

  // We want to fold operands after PeepholeOptimizer has run (or as part of
  // it), because it will eliminate extra copies making it easier to fold the
  // real source operand. We want to eliminate dead instructions after, so that
  // we see fewer uses of the copies. We then need to clean up the dead
  // instructions leftover after the operands are folded as well.
  //
  // XXX - Can we get away without running DeadMachineInstructionElim again?
  addPass(&SIFoldOperandsLegacyID);
  if (EnableDPPCombine)
    addPass(&GCNDPPCombineLegacyID);
  addPass(&SILoadStoreOptimizerLegacyID);
  if (isPassEnabled(EnableSDWAPeephole)) {
    addPass(&SIPeepholeSDWALegacyID);
    addPass(&EarlyMachineLICMID);
    addPass(&MachineCSELegacyID);
    addPass(&SIFoldOperandsLegacyID);
  }
  addPass(&DeadMachineInstructionElimID);
  addPass(createSIShrinkInstructionsLegacyPass());
}

bool GCNPassConfig::addILPOpts() {
  if (EnableEarlyIfConversion)
    addPass(&EarlyIfConverterLegacyID);

  TargetPassConfig::addILPOpts();
  return false;
}

bool GCNPassConfig::addInstSelector() {
  AMDGPUPassConfig::addInstSelector();
  addPass(&SIFixSGPRCopiesLegacyID);
  addPass(createSILowerI1CopiesLegacyPass());
  return false;
}

bool GCNPassConfig::addIRTranslator() {
  addPass(new IRTranslator(getOptLevel()));
  return false;
}

void GCNPassConfig::addPreLegalizeMachineIR() {
  bool IsOptNone = getOptLevel() == CodeGenOptLevel::None;
  addPass(createAMDGPUPreLegalizeCombiner(IsOptNone));
  addPass(new Localizer());
}

bool GCNPassConfig::addLegalizeMachineIR() {
  addPass(new Legalizer());
  return false;
}

void GCNPassConfig::addPreRegBankSelect() {
  bool IsOptNone = getOptLevel() == CodeGenOptLevel::None;
  addPass(createAMDGPUPostLegalizeCombiner(IsOptNone));
  addPass(createAMDGPUGlobalISelDivergenceLoweringPass());
}

bool GCNPassConfig::addRegBankSelect() {
  addPass(new AMDGPURegBankSelect());
  return false;
}

void GCNPassConfig::addPreGlobalInstructionSelect() {
  bool IsOptNone = getOptLevel() == CodeGenOptLevel::None;
  addPass(createAMDGPURegBankCombiner(IsOptNone));
}

bool GCNPassConfig::addGlobalInstructionSelect() {
  addPass(new InstructionSelect(getOptLevel()));
  return false;
}

void GCNPassConfig::addFastRegAlloc() {
  // FIXME: We have to disable the verifier here because of PHIElimination +
  // TwoAddressInstructions disabling it.

  // This must be run immediately after phi elimination and before
  // TwoAddressInstructions, otherwise the processing of the tied operand of
  // SI_ELSE will introduce a copy of the tied operand source after the else.
  insertPass(&PHIEliminationID, &SILowerControlFlowID);

  insertPass(&TwoAddressInstructionPassID, &SIWholeQuadModeID);

  TargetPassConfig::addFastRegAlloc();
}

void GCNPassConfig::addOptimizedRegAlloc() {
  // Allow the scheduler to run before SIWholeQuadMode inserts exec manipulation
  // instructions that cause scheduling barriers.
  insertPass(&MachineSchedulerID, &SIWholeQuadModeID);

  if (OptExecMaskPreRA)
    insertPass(&MachineSchedulerID, &SIOptimizeExecMaskingPreRAID);

  if (EnableRewritePartialRegUses)
    insertPass(&RenameIndependentSubregsID, &GCNRewritePartialRegUsesID);

  if (isPassEnabled(EnablePreRAOptimizations))
    insertPass(&RenameIndependentSubregsID, &GCNPreRAOptimizationsID);

  // This is not an essential optimization and it has a noticeable impact on
  // compilation time, so we only enable it from O2.
  if (TM->getOptLevel() > CodeGenOptLevel::Less)
    insertPass(&MachineSchedulerID, &SIFormMemoryClausesID);

  // FIXME: when an instruction has a Killed operand, and the instruction is
  // inside a bundle, seems only the BUNDLE instruction appears as the Kills of
  // the register in LiveVariables, this would trigger a failure in verifier,
  // we should fix it and enable the verifier.
  if (OptVGPRLiveRange)
    insertPass(&LiveVariablesID, &SIOptimizeVGPRLiveRangeID);
  // This must be run immediately after phi elimination and before
  // TwoAddressInstructions, otherwise the processing of the tied operand of
  // SI_ELSE will introduce a copy of the tied operand source after the else.
  insertPass(&PHIEliminationID, &SILowerControlFlowID);

  if (EnableDCEInRA)
    insertPass(&DetectDeadLanesID, &DeadMachineInstructionElimID);

  TargetPassConfig::addOptimizedRegAlloc();
}

bool GCNPassConfig::addPreRewrite() {
  if (EnableRegReassign)
    addPass(&GCNNSAReassignID);
  return true;
}

FunctionPass *GCNPassConfig::createSGPRAllocPass(bool Optimized) {
  // Initialize the global default.
  llvm::call_once(InitializeDefaultSGPRRegisterAllocatorFlag,
                  initializeDefaultSGPRRegisterAllocatorOnce);

  RegisterRegAlloc::FunctionPassCtor Ctor = SGPRRegisterRegAlloc::getDefault();
  if (Ctor != useDefaultRegisterAllocator)
    return Ctor();

  if (Optimized)
    return createGreedyRegisterAllocator(onlyAllocateSGPRs);

  return createFastRegisterAllocator(onlyAllocateSGPRs, false);
}

FunctionPass *GCNPassConfig::createVGPRAllocPass(bool Optimized) {
  // Initialize the global default.
  llvm::call_once(InitializeDefaultVGPRRegisterAllocatorFlag,
                  initializeDefaultVGPRRegisterAllocatorOnce);

  RegisterRegAlloc::FunctionPassCtor Ctor = VGPRRegisterRegAlloc::getDefault();
  if (Ctor != useDefaultRegisterAllocator)
    return Ctor();

  if (Optimized)
    return createGreedyVGPRRegisterAllocator();

  return createFastVGPRRegisterAllocator();
}

FunctionPass *GCNPassConfig::createWWMRegAllocPass(bool Optimized) {
  // Initialize the global default.
  llvm::call_once(InitializeDefaultWWMRegisterAllocatorFlag,
                  initializeDefaultWWMRegisterAllocatorOnce);

  RegisterRegAlloc::FunctionPassCtor Ctor = WWMRegisterRegAlloc::getDefault();
  if (Ctor != useDefaultRegisterAllocator)
    return Ctor();

  if (Optimized)
    return createGreedyWWMRegisterAllocator();

  return createFastWWMRegisterAllocator();
}

FunctionPass *GCNPassConfig::createRegAllocPass(bool Optimized) {
  llvm_unreachable("should not be used");
}

static const char RegAllocOptNotSupportedMessage[] =
    "-regalloc not supported with amdgcn. Use -sgpr-regalloc, -wwm-regalloc, "
    "and -vgpr-regalloc";

bool GCNPassConfig::addRegAssignAndRewriteFast() {
  if (!usingDefaultRegAlloc())
    report_fatal_error(RegAllocOptNotSupportedMessage);

  addPass(&GCNPreRALongBranchRegID);

  addPass(createSGPRAllocPass(false));

  // Equivalent of PEI for SGPRs.
  addPass(&SILowerSGPRSpillsLegacyID);

  // To Allocate wwm registers used in whole quad mode operations (for shaders).
  addPass(&SIPreAllocateWWMRegsLegacyID);

  // For allocating other wwm register operands.
  addPass(createWWMRegAllocPass(false));

  addPass(&SILowerWWMCopiesID);
  addPass(&AMDGPUReserveWWMRegsID);

  // For allocating per-thread VGPRs.
  addPass(createVGPRAllocPass(false));

  return true;
}

bool GCNPassConfig::addRegAssignAndRewriteOptimized() {
  if (!usingDefaultRegAlloc())
    report_fatal_error(RegAllocOptNotSupportedMessage);

  addPass(&GCNPreRALongBranchRegID);

  addPass(createSGPRAllocPass(true));

  // Commit allocated register changes. This is mostly necessary because too
  // many things rely on the use lists of the physical registers, such as the
  // verifier. This is only necessary with allocators which use LiveIntervals,
  // since FastRegAlloc does the replacements itself.
  addPass(createVirtRegRewriter(false));

  // At this point, the sgpr-regalloc has been done and it is good to have the
  // stack slot coloring to try to optimize the SGPR spill stack indices before
  // attempting the custom SGPR spill lowering.
  addPass(&StackSlotColoringID);

  // Equivalent of PEI for SGPRs.
  addPass(&SILowerSGPRSpillsLegacyID);

  // To Allocate wwm registers used in whole quad mode operations (for shaders).
  addPass(&SIPreAllocateWWMRegsLegacyID);

  // For allocating other whole wave mode registers.
  addPass(createWWMRegAllocPass(true));
  addPass(&SILowerWWMCopiesID);
  addPass(createVirtRegRewriter(false));
  addPass(&AMDGPUReserveWWMRegsID);

  // For allocating per-thread VGPRs.
  addPass(createVGPRAllocPass(true));

  addPreRewrite();
  addPass(&VirtRegRewriterID);

  addPass(&AMDGPUMarkLastScratchLoadID);

  return true;
}

void GCNPassConfig::addPostRegAlloc() {
  addPass(&SIFixVGPRCopiesID);
  if (getOptLevel() > CodeGenOptLevel::None)
    addPass(&SIOptimizeExecMaskingID);
  TargetPassConfig::addPostRegAlloc();
}

void GCNPassConfig::addPreSched2() {
  if (TM->getOptLevel() > CodeGenOptLevel::None)
    addPass(createSIShrinkInstructionsLegacyPass());
  addPass(&SIPostRABundlerID);
}

void GCNPassConfig::addPreEmitPass() {
  if (isPassEnabled(EnableVOPD, CodeGenOptLevel::Less))
    addPass(&GCNCreateVOPDID);
  addPass(createSIMemoryLegalizerPass());
  addPass(createSIInsertWaitcntsPass());

  addPass(createSIModeRegisterPass());

  if (getOptLevel() > CodeGenOptLevel::None)
    addPass(&SIInsertHardClausesID);

  addPass(&SILateBranchLoweringPassID);
  if (isPassEnabled(EnableSetWavePriority, CodeGenOptLevel::Less))
    addPass(createAMDGPUSetWavePriorityPass());
  if (getOptLevel() > CodeGenOptLevel::None)
    addPass(&SIPreEmitPeepholeID);
  // The hazard recognizer that runs as part of the post-ra scheduler does not
  // guarantee to be able handle all hazards correctly. This is because if there
  // are multiple scheduling regions in a basic block, the regions are scheduled
  // bottom up, so when we begin to schedule a region we don't know what
  // instructions were emitted directly before it.
  //
  // Here we add a stand-alone hazard recognizer pass which can handle all
  // cases.
  addPass(&PostRAHazardRecognizerID);

  if (isPassEnabled(EnableInsertDelayAlu, CodeGenOptLevel::Less))
    addPass(&AMDGPUInsertDelayAluID);

  addPass(&BranchRelaxationPassID);
}

TargetPassConfig *GCNTargetMachine::createPassConfig(PassManagerBase &PM) {
  return new GCNPassConfig(*this, PM);
}

void GCNTargetMachine::registerMachineRegisterInfoCallback(
    MachineFunction &MF) const {
  SIMachineFunctionInfo *MFI = MF.getInfo<SIMachineFunctionInfo>();
  MF.getRegInfo().addDelegate(MFI);
}

MachineFunctionInfo *GCNTargetMachine::createMachineFunctionInfo(
    BumpPtrAllocator &Allocator, const Function &F,
    const TargetSubtargetInfo *STI) const {
  return SIMachineFunctionInfo::create<SIMachineFunctionInfo>(
      Allocator, F, static_cast<const GCNSubtarget *>(STI));
}

yaml::MachineFunctionInfo *GCNTargetMachine::createDefaultFuncInfoYAML() const {
  return new yaml::SIMachineFunctionInfo();
}

yaml::MachineFunctionInfo *
GCNTargetMachine::convertFuncInfoToYAML(const MachineFunction &MF) const {
  const SIMachineFunctionInfo *MFI = MF.getInfo<SIMachineFunctionInfo>();
  return new yaml::SIMachineFunctionInfo(
      *MFI, *MF.getSubtarget<GCNSubtarget>().getRegisterInfo(), MF);
}

bool GCNTargetMachine::parseMachineFunctionInfo(
    const yaml::MachineFunctionInfo &MFI_, PerFunctionMIParsingState &PFS,
    SMDiagnostic &Error, SMRange &SourceRange) const {
  const yaml::SIMachineFunctionInfo &YamlMFI =
      static_cast<const yaml::SIMachineFunctionInfo &>(MFI_);
  MachineFunction &MF = PFS.MF;
  SIMachineFunctionInfo *MFI = MF.getInfo<SIMachineFunctionInfo>();
  const GCNSubtarget &ST = MF.getSubtarget<GCNSubtarget>();

  if (MFI->initializeBaseYamlFields(YamlMFI, MF, PFS, Error, SourceRange))
    return true;

  if (MFI->Occupancy == 0) {
    // Fixup the subtarget dependent default value.
    MFI->Occupancy = ST.computeOccupancy(MF.getFunction(), MFI->getLDSSize());
  }

  auto parseRegister = [&](const yaml::StringValue &RegName, Register &RegVal) {
    Register TempReg;
    if (parseNamedRegisterReference(PFS, TempReg, RegName.Value, Error)) {
      SourceRange = RegName.SourceRange;
      return true;
    }
    RegVal = TempReg;

    return false;
  };

  auto parseOptionalRegister = [&](const yaml::StringValue &RegName,
                                   Register &RegVal) {
    return !RegName.Value.empty() && parseRegister(RegName, RegVal);
  };

  if (parseOptionalRegister(YamlMFI.VGPRForAGPRCopy, MFI->VGPRForAGPRCopy))
    return true;

  if (parseOptionalRegister(YamlMFI.SGPRForEXECCopy, MFI->SGPRForEXECCopy))
    return true;

  if (parseOptionalRegister(YamlMFI.LongBranchReservedReg,
                            MFI->LongBranchReservedReg))
    return true;

  auto diagnoseRegisterClass = [&](const yaml::StringValue &RegName) {
    // Create a diagnostic for a the register string literal.
    const MemoryBuffer &Buffer =
        *PFS.SM->getMemoryBuffer(PFS.SM->getMainFileID());
    Error = SMDiagnostic(*PFS.SM, SMLoc(), Buffer.getBufferIdentifier(), 1,
                         RegName.Value.size(), SourceMgr::DK_Error,
                         "incorrect register class for field", RegName.Value,
                         {}, {});
    SourceRange = RegName.SourceRange;
    return true;
  };

  if (parseRegister(YamlMFI.ScratchRSrcReg, MFI->ScratchRSrcReg) ||
      parseRegister(YamlMFI.FrameOffsetReg, MFI->FrameOffsetReg) ||
      parseRegister(YamlMFI.StackPtrOffsetReg, MFI->StackPtrOffsetReg))
    return true;

  if (MFI->ScratchRSrcReg != AMDGPU::PRIVATE_RSRC_REG &&
      !AMDGPU::SGPR_128RegClass.contains(MFI->ScratchRSrcReg)) {
    return diagnoseRegisterClass(YamlMFI.ScratchRSrcReg);
  }

  if (MFI->FrameOffsetReg != AMDGPU::FP_REG &&
      !AMDGPU::SGPR_32RegClass.contains(MFI->FrameOffsetReg)) {
    return diagnoseRegisterClass(YamlMFI.FrameOffsetReg);
  }

  if (MFI->StackPtrOffsetReg != AMDGPU::SP_REG &&
      !AMDGPU::SGPR_32RegClass.contains(MFI->StackPtrOffsetReg)) {
    return diagnoseRegisterClass(YamlMFI.StackPtrOffsetReg);
  }

  for (const auto &YamlReg : YamlMFI.WWMReservedRegs) {
    Register ParsedReg;
    if (parseRegister(YamlReg, ParsedReg))
      return true;

    MFI->reserveWWMRegister(ParsedReg);
  }

  for (const auto &[_, Info] : PFS.VRegInfosNamed) {
    MFI->setFlag(Info->VReg, Info->Flags);
  }
  for (const auto &[_, Info] : PFS.VRegInfos) {
    MFI->setFlag(Info->VReg, Info->Flags);
  }

  for (const auto &YamlRegStr : YamlMFI.SpillPhysVGPRS) {
    Register ParsedReg;
    if (parseRegister(YamlRegStr, ParsedReg))
      return true;
    MFI->SpillPhysVGPRs.push_back(ParsedReg);
  }

  auto parseAndCheckArgument = [&](const std::optional<yaml::SIArgument> &A,
                                   const TargetRegisterClass &RC,
                                   ArgDescriptor &Arg, unsigned UserSGPRs,
                                   unsigned SystemSGPRs) {
    // Skip parsing if it's not present.
    if (!A)
      return false;

    if (A->IsRegister) {
      Register Reg;
      if (parseNamedRegisterReference(PFS, Reg, A->RegisterName.Value, Error)) {
        SourceRange = A->RegisterName.SourceRange;
        return true;
      }
      if (!RC.contains(Reg))
        return diagnoseRegisterClass(A->RegisterName);
      Arg = ArgDescriptor::createRegister(Reg);
    } else
      Arg = ArgDescriptor::createStack(A->StackOffset);
    // Check and apply the optional mask.
    if (A->Mask)
      Arg = ArgDescriptor::createArg(Arg, *A->Mask);

    MFI->NumUserSGPRs += UserSGPRs;
    MFI->NumSystemSGPRs += SystemSGPRs;
    return false;
  };

  if (YamlMFI.ArgInfo &&
      (parseAndCheckArgument(YamlMFI.ArgInfo->PrivateSegmentBuffer,
                             AMDGPU::SGPR_128RegClass,
                             MFI->ArgInfo.PrivateSegmentBuffer, 4, 0) ||
       parseAndCheckArgument(YamlMFI.ArgInfo->DispatchPtr,
                             AMDGPU::SReg_64RegClass, MFI->ArgInfo.DispatchPtr,
                             2, 0) ||
       parseAndCheckArgument(YamlMFI.ArgInfo->QueuePtr, AMDGPU::SReg_64RegClass,
                             MFI->ArgInfo.QueuePtr, 2, 0) ||
       parseAndCheckArgument(YamlMFI.ArgInfo->KernargSegmentPtr,
                             AMDGPU::SReg_64RegClass,
                             MFI->ArgInfo.KernargSegmentPtr, 2, 0) ||
       parseAndCheckArgument(YamlMFI.ArgInfo->DispatchID,
                             AMDGPU::SReg_64RegClass, MFI->ArgInfo.DispatchID,
                             2, 0) ||
       parseAndCheckArgument(YamlMFI.ArgInfo->FlatScratchInit,
                             AMDGPU::SReg_64RegClass,
                             MFI->ArgInfo.FlatScratchInit, 2, 0) ||
       parseAndCheckArgument(YamlMFI.ArgInfo->PrivateSegmentSize,
                             AMDGPU::SGPR_32RegClass,
                             MFI->ArgInfo.PrivateSegmentSize, 0, 0) ||
       parseAndCheckArgument(YamlMFI.ArgInfo->LDSKernelId,
                             AMDGPU::SGPR_32RegClass,
                             MFI->ArgInfo.LDSKernelId, 0, 1) ||
       parseAndCheckArgument(YamlMFI.ArgInfo->WorkGroupIDX,
                             AMDGPU::SGPR_32RegClass, MFI->ArgInfo.WorkGroupIDX,
                             0, 1) ||
       parseAndCheckArgument(YamlMFI.ArgInfo->WorkGroupIDY,
                             AMDGPU::SGPR_32RegClass, MFI->ArgInfo.WorkGroupIDY,
                             0, 1) ||
       parseAndCheckArgument(YamlMFI.ArgInfo->WorkGroupIDZ,
                             AMDGPU::SGPR_32RegClass, MFI->ArgInfo.WorkGroupIDZ,
                             0, 1) ||
       parseAndCheckArgument(YamlMFI.ArgInfo->WorkGroupInfo,
                             AMDGPU::SGPR_32RegClass,
                             MFI->ArgInfo.WorkGroupInfo, 0, 1) ||
       parseAndCheckArgument(YamlMFI.ArgInfo->PrivateSegmentWaveByteOffset,
                             AMDGPU::SGPR_32RegClass,
                             MFI->ArgInfo.PrivateSegmentWaveByteOffset, 0, 1) ||
       parseAndCheckArgument(YamlMFI.ArgInfo->ImplicitArgPtr,
                             AMDGPU::SReg_64RegClass,
                             MFI->ArgInfo.ImplicitArgPtr, 0, 0) ||
       parseAndCheckArgument(YamlMFI.ArgInfo->ImplicitBufferPtr,
                             AMDGPU::SReg_64RegClass,
                             MFI->ArgInfo.ImplicitBufferPtr, 2, 0) ||
       parseAndCheckArgument(YamlMFI.ArgInfo->WorkItemIDX,
                             AMDGPU::VGPR_32RegClass,
                             MFI->ArgInfo.WorkItemIDX, 0, 0) ||
       parseAndCheckArgument(YamlMFI.ArgInfo->WorkItemIDY,
                             AMDGPU::VGPR_32RegClass,
                             MFI->ArgInfo.WorkItemIDY, 0, 0) ||
       parseAndCheckArgument(YamlMFI.ArgInfo->WorkItemIDZ,
                             AMDGPU::VGPR_32RegClass,
                             MFI->ArgInfo.WorkItemIDZ, 0, 0)))
    return true;

  if (ST.hasIEEEMode())
    MFI->Mode.IEEE = YamlMFI.Mode.IEEE;
  if (ST.hasDX10ClampMode())
    MFI->Mode.DX10Clamp = YamlMFI.Mode.DX10Clamp;

  // FIXME: Move proper support for denormal-fp-math into base MachineFunction
  MFI->Mode.FP32Denormals.Input = YamlMFI.Mode.FP32InputDenormals
                                      ? DenormalMode::IEEE
                                      : DenormalMode::PreserveSign;
  MFI->Mode.FP32Denormals.Output = YamlMFI.Mode.FP32OutputDenormals
                                       ? DenormalMode::IEEE
                                       : DenormalMode::PreserveSign;

  MFI->Mode.FP64FP16Denormals.Input = YamlMFI.Mode.FP64FP16InputDenormals
                                          ? DenormalMode::IEEE
                                          : DenormalMode::PreserveSign;
  MFI->Mode.FP64FP16Denormals.Output = YamlMFI.Mode.FP64FP16OutputDenormals
                                           ? DenormalMode::IEEE
                                           : DenormalMode::PreserveSign;

  if (YamlMFI.HasInitWholeWave)
    MFI->setInitWholeWave();

  return false;
}

//===----------------------------------------------------------------------===//
// AMDGPU CodeGen Pass Builder interface.
//===----------------------------------------------------------------------===//

AMDGPUCodeGenPassBuilder::AMDGPUCodeGenPassBuilder(
    GCNTargetMachine &TM, const CGPassBuilderOption &Opts,
    PassInstrumentationCallbacks *PIC)
    : CodeGenPassBuilder(TM, Opts, PIC) {
  Opt.RequiresCodeGenSCCOrder = true;
  // Exceptions and StackMaps are not supported, so these passes will never do
  // anything.
  // Garbage collection is not supported.
  disablePass<StackMapLivenessPass, FuncletLayoutPass,
              ShadowStackGCLoweringPass>();
}

void AMDGPUCodeGenPassBuilder::addIRPasses(AddIRPass &addPass) const {
  // TODO: Missing AMDGPURemoveIncompatibleFunctions

  addPass(AMDGPUPrintfRuntimeBindingPass());
  if (LowerCtorDtor)
    addPass(AMDGPUCtorDtorLoweringPass());

  if (isPassEnabled(EnableImageIntrinsicOptimizer))
    addPass(AMDGPUImageIntrinsicOptimizerPass(TM));

  // This can be disabled by passing ::Disable here or on the command line
  // with --expand-variadics-override=disable.
  addPass(ExpandVariadicsPass(ExpandVariadicsMode::Lowering));

  addPass(AMDGPUAlwaysInlinePass());
  addPass(AlwaysInlinerPass());

  // TODO: Missing OpenCLEnqueuedBlockLowering

  // Runs before PromoteAlloca so the latter can account for function uses
  if (EnableLowerModuleLDS)
    addPass(AMDGPULowerModuleLDSPass(TM));

  if (TM.getOptLevel() > CodeGenOptLevel::None)
    addPass(InferAddressSpacesPass());

  // Run atomic optimizer before Atomic Expand
  if (TM.getOptLevel() >= CodeGenOptLevel::Less &&
      (AMDGPUAtomicOptimizerStrategy != ScanOptions::None))
    addPass(AMDGPUAtomicOptimizerPass(TM, AMDGPUAtomicOptimizerStrategy));

  // FIXME: Adding atomic-expand manages to break -passes=atomic-expand
  // addPass(AtomicExpandPass(TM));

  if (TM.getOptLevel() > CodeGenOptLevel::None) {
    addPass(AMDGPUPromoteAllocaPass(TM));
    if (isPassEnabled(EnableScalarIRPasses))
      addStraightLineScalarOptimizationPasses(addPass);

    // TODO: Handle EnableAMDGPUAliasAnalysis

    // TODO: May want to move later or split into an early and late one.
    addPass(AMDGPUCodeGenPreparePass(TM));

    // TODO: LICM
  }

  Base::addIRPasses(addPass);

  // EarlyCSE is not always strong enough to clean up what LSR produces. For
  // example, GVN can combine
  //
  //   %0 = add %a, %b
  //   %1 = add %b, %a
  //
  // and
  //
  //   %0 = shl nsw %a, 2
  //   %1 = shl %a, 2
  //
  // but EarlyCSE can do neither of them.
  if (isPassEnabled(EnableScalarIRPasses))
    addEarlyCSEOrGVNPass(addPass);
}

void AMDGPUCodeGenPassBuilder::addCodeGenPrepare(AddIRPass &addPass) const {
  // AMDGPUAnnotateKernelFeaturesPass is missing here, but it will hopefully be
  // deleted soon.

  if (EnableLowerKernelArguments)
    addPass(AMDGPULowerKernelArgumentsPass(TM));

  // This lowering has been placed after codegenprepare to take advantage of
  // address mode matching (which is why it isn't put with the LDS lowerings).
  // It could be placed anywhere before uniformity annotations (an analysis
  // that it changes by splitting up fat pointers into their components)
  // but has been put before switch lowering and CFG flattening so that those
  // passes can run on the more optimized control flow this pass creates in
  // many cases.
  //
  // FIXME: This should ideally be put after the LoadStoreVectorizer.
  // However, due to some annoying facts about ResourceUsageAnalysis,
  // (especially as exercised in the resource-usage-dead-function test),
  // we need all the function passes codegenprepare all the way through
  // said resource usage analysis to run on the call graph produced
  // before codegenprepare runs (because codegenprepare will knock some
  // nodes out of the graph, which leads to function-level passes not
  // being run on them, which causes crashes in the resource usage analysis).
  addPass(AMDGPULowerBufferFatPointersPass(TM));

  Base::addCodeGenPrepare(addPass);

  if (isPassEnabled(EnableLoadStoreVectorizer))
    addPass(LoadStoreVectorizerPass());

  // LowerSwitch pass may introduce unreachable blocks that can cause unexpected
  // behavior for subsequent passes. Placing it here seems better that these
  // blocks would get cleaned up by UnreachableBlockElim inserted next in the
  // pass flow.
  addPass(LowerSwitchPass());
}

void AMDGPUCodeGenPassBuilder::addPreISel(AddIRPass &addPass) const {

  if (TM.getOptLevel() > CodeGenOptLevel::None)
    addPass(FlattenCFGPass());

  if (TM.getOptLevel() > CodeGenOptLevel::None)
    addPass(SinkingPass());

  addPass(AMDGPULateCodeGenPreparePass(TM));

  // Merge divergent exit nodes. StructurizeCFG won't recognize the multi-exit
  // regions formed by them.

  addPass(AMDGPUUnifyDivergentExitNodesPass());
  addPass(FixIrreduciblePass());
  addPass(UnifyLoopExitsPass());
  addPass(StructurizeCFGPass(/*SkipUniformRegions=*/false));

  addPass(AMDGPUAnnotateUniformValuesPass());

  addPass(SIAnnotateControlFlowPass(TM));

  // TODO: Move this right after structurizeCFG to avoid extra divergence
  // analysis. This depends on stopping SIAnnotateControlFlow from making
  // control flow modifications.
  addPass(AMDGPURewriteUndefForPHIPass());

  addPass(LCSSAPass());

  if (TM.getOptLevel() > CodeGenOptLevel::Less)
    addPass(AMDGPUPerfHintAnalysisPass(TM));

  // FIXME: Why isn't this queried as required from AMDGPUISelDAGToDAG, and why
  // isn't this in addInstSelector?
  addPass(RequireAnalysisPass<UniformityInfoAnalysis, Function>());
}

void AMDGPUCodeGenPassBuilder::addILPOpts(AddMachinePass &addPass) const {
  if (EnableEarlyIfConversion)
    addPass(EarlyIfConverterPass());

  Base::addILPOpts(addPass);
}

void AMDGPUCodeGenPassBuilder::addAsmPrinter(AddMachinePass &addPass,
                                             CreateMCStreamer) const {
  // TODO: Add AsmPrinter.
}

Error AMDGPUCodeGenPassBuilder::addInstSelector(AddMachinePass &addPass) const {
  addPass(AMDGPUISelDAGToDAGPass(TM));
  addPass(SIFixSGPRCopiesPass());
  addPass(SILowerI1CopiesPass());
  return Error::success();
}

void AMDGPUCodeGenPassBuilder::addMachineSSAOptimization(
    AddMachinePass &addPass) const {
  Base::addMachineSSAOptimization(addPass);

  addPass(SIFoldOperandsPass());
  if (EnableDPPCombine) {
    addPass(GCNDPPCombinePass());
  }
  addPass(SILoadStoreOptimizerPass());
  if (isPassEnabled(EnableSDWAPeephole)) {
    addPass(SIPeepholeSDWAPass());
    addPass(EarlyMachineLICMPass());
    addPass(MachineCSEPass());
    addPass(SIFoldOperandsPass());
  }
  addPass(DeadMachineInstructionElimPass());
  addPass(SIShrinkInstructionsPass());
}

bool AMDGPUCodeGenPassBuilder::isPassEnabled(const cl::opt<bool> &Opt,
                                             CodeGenOptLevel Level) const {
  if (Opt.getNumOccurrences())
    return Opt;
  if (TM.getOptLevel() < Level)
    return false;
  return Opt;
}

void AMDGPUCodeGenPassBuilder::addEarlyCSEOrGVNPass(AddIRPass &addPass) const {
  if (TM.getOptLevel() == CodeGenOptLevel::Aggressive)
    addPass(GVNPass());
  else
    addPass(EarlyCSEPass());
}

void AMDGPUCodeGenPassBuilder::addStraightLineScalarOptimizationPasses(
    AddIRPass &addPass) const {
  if (isPassEnabled(EnableLoopPrefetch, CodeGenOptLevel::Aggressive))
    addPass(LoopDataPrefetchPass());

  addPass(SeparateConstOffsetFromGEPPass());

  // ReassociateGEPs exposes more opportunities for SLSR. See
  // the example in reassociate-geps-and-slsr.ll.
  addPass(StraightLineStrengthReducePass());

  // SeparateConstOffsetFromGEP and SLSR creates common expressions which GVN or
  // EarlyCSE can reuse.
  addEarlyCSEOrGVNPass(addPass);

  // Run NaryReassociate after EarlyCSE/GVN to be more effective.
  addPass(NaryReassociatePass());

  // NaryReassociate on GEPs creates redundant common expressions, so run
  // EarlyCSE after it.
  addPass(EarlyCSEPass());
}<|MERGE_RESOLUTION|>--- conflicted
+++ resolved
@@ -446,15 +446,13 @@
   cl::Hidden);
 
 static cl::opt<bool>
-<<<<<<< HEAD
     EnableOffloadSanitizer("amdgpu-enable-offload-sanitizer",
                            cl::desc("Enable the offload sanitizer"),
                            cl::init(false), cl::Hidden);
-=======
+static cl::opt<bool>
     EnableAMDGPUAttributor("amdgpu-attributor-enable",
                            cl::desc("Enable AMDGPUAttributorPass"),
                            cl::init(true), cl::Hidden);
->>>>>>> 5e75f294
 
 extern "C" LLVM_EXTERNAL_VISIBILITY void LLVMInitializeAMDGPUTarget() {
   // Register the target
