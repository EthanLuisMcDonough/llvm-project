--- conflicted
+++ resolved
@@ -1199,14 +1199,6 @@
 
   // Make sure that pointer to global is passed in with zero addrspace
   // This is relevant during GPU profiling
-<<<<<<< HEAD
-  auto *NormalizedPtr = llvm::ConstantExpr::getPointerBitCastOrAddrSpaceCast(
-      FuncNameVar, llvm::PointerType::get(CGM.getLLVMContext(), 0));
-
-  llvm::Value *Args[] = {NormalizedPtr, Builder.getInt64(FunctionHash),
-                         Builder.getInt32(NumRegionCounters),
-                         Builder.getInt32(Counter), StepV};
-=======
   auto *NormalizedFuncNameVarPtr =
       llvm::ConstantExpr::getPointerBitCastOrAddrSpaceCast(
           FuncNameVar, llvm::PointerType::get(CGM.getLLVMContext(), 0));
@@ -1214,7 +1206,6 @@
   llvm::Value *Args[] = {
       NormalizedFuncNameVarPtr, Builder.getInt64(FunctionHash),
       Builder.getInt32(NumRegionCounters), Builder.getInt32(Counter), StepV};
->>>>>>> b90c0158
 
   if (llvm::EnableSingleByteCoverage)
     Builder.CreateCall(CGM.getIntrinsic(llvm::Intrinsic::instrprof_cover),
